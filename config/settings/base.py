"""Base settings to build other settings files upon."""
import logging
import os
import sys

import environ
from django.core.exceptions import ValidationError
from django.utils.translation import gettext_lazy as _
from django_mapengine import setup

ROOT_DIR = environ.Path(__file__) - 3  # (digiplan/config/settings/base.py - 3 = digiplan/)
APPS_DIR = ROOT_DIR.path("digiplan")
DATA_DIR = APPS_DIR.path("data")
DIGIPIPE_DIR = DATA_DIR.path("digipipe")
DIGIPIPE_GEODATA_DIR = DIGIPIPE_DIR.path("geodata")
METADATA_DIR = APPS_DIR.path("metadata")

env = environ.Env()

READ_DOT_ENV_FILE = env.bool("DJANGO_READ_DOT_ENV_FILE", default=False)
if READ_DOT_ENV_FILE:
    # OS environment variables take precedence over variables from .env
    env.read_env(str(ROOT_DIR.path(".env")))

# GENERAL
# ------------------------------------------------------------------------------
# https://docs.djangoproject.com/en/dev/ref/settings/#debug
DEBUG = env.bool("DJANGO_DEBUG", False)
# Local time zone. Choices are
# http://en.wikipedia.org/wiki/List_of_tz_zones_by_name
# though not all of them may be available with every OS.
# In Windows, this must be set to your system time zone.
TIME_ZONE = "UTC"
# https://docs.djangoproject.com/en/dev/ref/settings/#languages
LANGUAGES = (("de", _("German")),)
# https://docs.djangoproject.com/en/dev/ref/settings/#language-code
# 'de' is the standard language
LANGUAGE_CODE = "de"
# https://docs.djangoproject.com/en/dev/ref/settings/#site-id
SITE_ID = 1
# https://docs.djangoproject.com/en/dev/ref/settings/#use-i18n
USE_I18N = True
# https://docs.djangoproject.com/en/dev/ref/settings/#use-l10n
USE_L10N = True
# https://docs.djangoproject.com/en/dev/ref/settings/#use-tz
USE_TZ = True
# https://docs.djangoproject.com/en/dev/ref/settings/#locale-paths
LOCALE_PATHS = [ROOT_DIR.path("locale")]

# DATABASES
# ------------------------------------------------------------------------------
# https://docs.djangoproject.com/en/dev/ref/settings/#databases
if os.environ.get("DATABASE_URL"):
    DATABASES = {"default": env.db("DATABASE_URL")}
else:
    POSTGRES_USER = env.str("POSTGRES_USER")
    POSTGRES_PASSWORD = env.str("POSTGRES_PASSWORD")
    POSTGRES_HOST = env.str("POSTGRES_HOST")
    POSTGRES_PORT = env.str("POSTGRES_PORT")
    POSTGRES_DB = env.str("POSTGRES_DB")
    DATABASE_URL = f"postgis://{POSTGRES_USER}:{POSTGRES_PASSWORD}@{POSTGRES_HOST}:{POSTGRES_PORT}/{POSTGRES_DB}"
    os.environ["DATABASE_URL"] = DATABASE_URL
    DATABASES = {"default": env.db("DATABASE_URL")}
DATABASES["default"]["ATOMIC_REQUESTS"] = True

DEFAULT_AUTO_FIELD = "django.db.models.AutoField"

# URLS
# ------------------------------------------------------------------------------
# https://docs.djangoproject.com/en/dev/ref/settings/#root-urlconf
ROOT_URLCONF = "config.urls"
# https://docs.djangoproject.com/en/dev/ref/settings/#wsgi-application
WSGI_APPLICATION = "config.wsgi.application"

# APPS
# ------------------------------------------------------------------------------
DJANGO_APPS = [
    "django.contrib.auth",
    "django.contrib.admin",
    "django.contrib.contenttypes",
    "django.contrib.sessions",
    "django.contrib.sites",
    "django.contrib.messages",
    "django.contrib.staticfiles",
    # "django.contrib.humanize", # Handy template tags
    "django.forms",
    "django.contrib.gis",
]

THIRD_PARTY_APPS = [
    "foundation_formtags",  # Form layouts
    "rest_framework",
    "crispy_forms",
    "crispy_bootstrap5",
    "django_distill",
]

LOCAL_APPS = ["digiplan.map.apps.MapConfig", "django_oemof", "django_mapengine"]
# https://docs.djangoproject.com/en/dev/ref/settings/#installed-apps
INSTALLED_APPS = DJANGO_APPS + THIRD_PARTY_APPS + LOCAL_APPS

# MIGRATIONS
# ------------------------------------------------------------------------------
# https://docs.djangoproject.com/en/dev/ref/settings/#migration-modules
MIGRATION_MODULES = {"sites": "digiplan.contrib.sites.migrations"}

# MIDDLEWARE
# ------------------------------------------------------------------------------
# https://docs.djangoproject.com/en/dev/ref/settings/#middleware
MIDDLEWARE = [
    "django.middleware.security.SecurityMiddleware",
    "whitenoise.middleware.WhiteNoiseMiddleware",
    "django.contrib.sessions.middleware.SessionMiddleware",
    "django.contrib.auth.middleware.AuthenticationMiddleware",
    "django.middleware.locale.LocaleMiddleware",
    "django.middleware.common.CommonMiddleware",
    "django.middleware.csrf.CsrfViewMiddleware",
    "django.contrib.messages.middleware.MessageMiddleware",
    "django.middleware.clickjacking.XFrameOptionsMiddleware",
]

# STATIC
# ------------------------------------------------------------------------------
# https://docs.djangoproject.com/en/dev/ref/settings/#static-root
STATIC_ROOT = str(ROOT_DIR("staticfiles"))
# https://docs.djangoproject.com/en/dev/ref/settings/#static-url
STATIC_URL = "/static/"
# https://docs.djangoproject.com/en/dev/ref/contrib/staticfiles/#std:setting-STATICFILES_DIRS
STATICFILES_DIRS = [str(APPS_DIR.path("static"))]
# https://docs.djangoproject.com/en/dev/ref/contrib/staticfiles/#staticfiles-finders
STATICFILES_FINDERS = [
    "django.contrib.staticfiles.finders.FileSystemFinder",
    "django.contrib.staticfiles.finders.AppDirectoriesFinder",
]

# MEDIA
# ------------------------------------------------------------------------------
# https://docs.djangoproject.com/en/dev/ref/settings/#media-root
MEDIA_ROOT = str(APPS_DIR("data"))
# https://docs.djangoproject.com/en/dev/ref/settings/#media-url
MEDIA_URL = "/media/"

# TEMPLATES
# ------------------------------------------------------------------------------
# https://docs.djangoproject.com/en/dev/ref/settings/#templates
TEMPLATES = [
    {
        # https://docs.djangoproject.com/en/dev/ref/settings/#std:setting-TEMPLATES-BACKEND
        "BACKEND": "django.template.backends.django.DjangoTemplates",
        # https://docs.djangoproject.com/en/dev/ref/settings/#template-dirs
        "DIRS": [str(APPS_DIR.path("templates"))],
        "OPTIONS": {
            # https://docs.djangoproject.com/en/dev/ref/settings/#template-loaders
            # https://docs.djangoproject.com/en/dev/ref/templates/api/#loader-types
            "loaders": ["django.template.loaders.filesystem.Loader", "django.template.loaders.app_directories.Loader"],
            # https://docs.djangoproject.com/en/dev/ref/settings/#template-context-processors
            "context_processors": [
                "django.template.context_processors.debug",
                "django.contrib.auth.context_processors.auth",
                "django.template.context_processors.request",
                "django.template.context_processors.i18n",
                "django.template.context_processors.media",
                "django.template.context_processors.static",
                "django.template.context_processors.tz",
                "django.contrib.messages.context_processors.messages",
                "digiplan.utils.context_processors.settings_context",
            ],
        },
    },
]

FORM_RENDERER = "django.forms.renderers.TemplatesSetting"

# FIXTURES
# ------------------------------------------------------------------------------
# https://docs.djangoproject.com/en/dev/ref/settings/#fixture-dirs
FIXTURE_DIRS = (str(APPS_DIR.path("fixtures")),)

# SECURITY
# ------------------------------------------------------------------------------
# https://docs.djangoproject.com/en/dev/ref/settings/#session-cookie-httponly
SESSION_COOKIE_HTTPONLY = True
# https://docs.djangoproject.com/en/dev/ref/settings/#csrf-cookie-httponly
CSRF_COOKIE_HTTPONLY = True
# https://docs.djangoproject.com/en/dev/ref/settings/#secure-browser-xss-filter
SECURE_BROWSER_XSS_FILTER = True
# https://docs.djangoproject.com/en/dev/ref/settings/#x-frame-options
X_FRAME_OPTIONS = "DENY"

# EMAIL
# ------------------------------------------------------------------------------
# https://docs.djangoproject.com/en/dev/ref/settings/#email-backend
EMAIL_BACKEND = env("DJANGO_EMAIL_BACKEND", default="django.core.mail.backends.smtp.EmailBackend")
# https://docs.djangoproject.com/en/2.2/ref/settings/#email-timeout
EMAIL_TIMEOUT = 5

# ADMIN
# ------------------------------------------------------------------------------
# Django Admin URL.
ADMIN_URL = "admin/"
# https://docs.djangoproject.com/en/dev/ref/settings/#admins
ADMINS = [("""Hendrik Huyskens""", "hendrik.huyskens@rl-institut.de")]
# https://docs.djangoproject.com/en/dev/ref/settings/#managers
MANAGERS = ADMINS

# LOGGING
# ------------------------------------------------------------------------------
# https://docs.djangoproject.com/en/dev/ref/settings/#logging
# See https://docs.djangoproject.com/en/dev/topics/logging for
# more details on how to customize your logging configuration.
LOGGING = {
    "version": 1,
    "disable_existing_loggers": False,
    "formatters": {
        "verbose": {
            "format": "%(levelname)s %(asctime)s %(module)s " "%(process)d %(thread)d %(message)s",  # noqa: ISC001
        },
    },
    "handlers": {"console": {"level": "DEBUG", "class": "logging.StreamHandler", "formatter": "verbose"}},
    "root": {"level": "INFO", "handlers": ["console"]},
}


# django-compressor
# ------------------------------------------------------------------------------
# https://django-compressor.readthedocs.io/en/latest/quickstart/#installation
INSTALLED_APPS += ["compressor"]
STATICFILES_FINDERS += ["compressor.finders.CompressorFinder"]

# django-libsass
# ------------------------------------------------------------------------------
COMPRESS_PRECOMPILERS = [("text/x-scss", "django_libsass.SassCompiler")]

COMPRESS_CACHEABLE_PRECOMPILERS = (("text/x-scss", "django_libsass.SassCompiler"),)

# celery
# ------------------------------------------------------------------------------
# https://docs.celeryq.dev/en/stable/userguide/configuration.html#std:setting-broker_url
CELERY_BROKER_URL = env("CELERY_BROKER_URL")
# https://docs.celeryq.dev/en/stable/userguide/configuration.html#std:setting-result_backend
CELERY_RESULT_BACKEND = CELERY_BROKER_URL

# test
TESTING = "test" in sys.argv[1:]
if TESTING:
    logging.info("In TEST Mode - Disableling Migrations")

    class DisableMigrations:
        """Disables migrations for test mode."""

        def __contains__(self, item) -> bool:  # noqa: D105, ANN001
            return True

        def __getitem__(self, item):  # noqa: D105, ANN001, ANN204
            return None

    MIGRATION_MODULES = DisableMigrations()

# Your stuff...
# ------------------------------------------------------------------------------
PASSWORD_PROTECTION = env.bool("PASSWORD_PROTECTION", False)
PASSWORD = env.str("PASSWORD", default=None)
if PASSWORD_PROTECTION and PASSWORD is None:
    msg = "Password protection is on, but no password is given"
    raise ValidationError(msg)

CRISPY_ALLOWED_TEMPLATE_PACKS = "bootstrap5"
CRISPY_TEMPLATE_PACK = "bootstrap5"

OEMOF_SCENARIO = env.str("OEMOF_SCENARIO", "scenario_2045")

# django-mapengine
# ------------------------------------------------------------------------------
MAP_ENGINE_CENTER_AT_STARTUP = [14.2, 52.45]
MAP_ENGINE_ZOOM_AT_STARTUP = 7
MAP_ENGINE_MAX_BOUNDS = [[12.7, 51.8], [16.2, 53.1]]

MAP_ENGINE_IMAGES = [
    setup.MapImage("wind", "images/icons/map_wind.png"),
    setup.MapImage("pv", "images/icons/map_pv.png"),
    setup.MapImage("hydro", "images/icons/map_hydro.png"),
    setup.MapImage("biomass", "images/icons/map_biomass.png"),
    setup.MapImage("combustion", "images/icons/map_combustion.png"),
    setup.MapImage("gsgk", "images/icons/map_gsgk.png"),
    setup.MapImage("storage", "images/icons/map_battery.png"),
    setup.MapImage("wind_plus", "images/icons/map_wind_plus.png"),
    setup.MapImage("pv_plus", "images/icons/map_pv_plus.png"),
    setup.MapImage("hydro_plus", "images/icons/map_hydro_plus.png"),
    setup.MapImage("biomass_plus", "images/icons/map_biomass_plus.png"),
    setup.MapImage("combustion_plus", "images/icons/map_combustion_plus.png"),
    setup.MapImage("gsgk_plus", "images/icons/map_gsgk_plus.png"),
    setup.MapImage("storage_plus", "images/icons/map_battery_plus.png"),
    setup.MapImage("wind_hatch", "images/map_wind_hatch.png"),
]

MAP_ENGINE_API_MVTS = {
    "municipality": [
        setup.MVTAPI("municipality", "map", "Municipality"),
        setup.MVTAPI("municipalitylabel", "map", "Municipality", "label_tiles"),
    ],
    "static": [
        setup.MVTAPI("landscape_protection_area", "map", "LandscapeProtectionArea"),
        setup.MVTAPI("forest", "map", "Forest"),
        setup.MVTAPI("special_protection_area", "map", "SpecialProtectionArea"),
        setup.MVTAPI("air_traffic", "map", "AirTraffic"),
        setup.MVTAPI("biosphere_reserve", "map", "BiosphereReserve"),
        setup.MVTAPI("drinking_water_protection_area", "map", "DrinkingWaterArea"),
        setup.MVTAPI("fauna_flora_habitat", "map", "FaunaFloraHabitat"),
        setup.MVTAPI("floodplain", "map", "Floodplain"),
        setup.MVTAPI("grid", "map", "Grid"),
        setup.MVTAPI("industry", "map", "Industry"),
        setup.MVTAPI("less_favoured_areas_agricultural", "map", "LessFavouredAreasAgricultural"),
        setup.MVTAPI("military", "map", "Military"),
        setup.MVTAPI("moor", "map", "Moor"),
        setup.MVTAPI("nature_conservation_area", "map", "NatureConservationArea"),
        setup.MVTAPI("nature_park", "map", "NaturePark"),
        setup.MVTAPI("railway", "map", "Railway"),
        setup.MVTAPI("road_default", "map", "Road"),
        setup.MVTAPI("water_bodies", "map", "WaterBodies"),
        setup.MVTAPI("water_first_order", "map", "WaterFirstOrder"),
        setup.MVTAPI("pv_ground_criteria_settlements", "map", "PVGroundCriteriaSettlements"),
        setup.MVTAPI("pv_ground_criteria_settlements_200m", "map", "PVGroundCriteriaSettlements200m"),
        setup.MVTAPI("pv_ground_criteria_aviation", "map", "PVGroundCriteriaAviation"),
        setup.MVTAPI("pv_ground_criteria_biotope", "map", "PVGroundCriteriaBiotope"),
        setup.MVTAPI("pv_ground_criteria_open_spaces", "map", "PVGroundCriteriaOpenSpaces"),
        setup.MVTAPI("pv_ground_criteria_nature_monuments", "map", "PVGroundCriteriaNatureMonuments"),
        setup.MVTAPI("priority_climate_resistent_agri", "map", "PriorityClimateResistentAgri"),
        setup.MVTAPI("priority_permanent_crops", "map", "PriorityPermanentCrops"),
        setup.MVTAPI("priority_grassland", "map", "PriorityGrassland"),
    ],
    "potential": [
<<<<<<< HEAD
=======
        setup.MVTAPI("potentialarea_pv_ground_soil_quality_low", "map", "PotentialareaPVGroundSoilQualityLow"),
        setup.MVTAPI("potentialarea_pv_ground_soil_quality_medium", "map", "PotentialareaPVGroundSoilQualityMedium"),
        setup.MVTAPI("potentialarea_pv_ground_permanent_crops", "map", "PotentialareaPVGroundPermanentCrops"),
>>>>>>> 566ec11e
        setup.MVTAPI("potentialarea_wind_stp_2018_eg", "map", "PotentialAreaWindSTP2018EG"),
        setup.MVTAPI("potentialarea_wind_stp_2024_vr", "map", "PotentialAreaWindSTP2024VR"),
        setup.MVTAPI("potentialarea_wind_stp_2027", "map", "Municipality"),
    ],
    "potential_roof": [
        setup.MVTAPI("potentialarea_pv_roof", "map", "PotentialareaPVRoof"),
    ],
    "results": [setup.MVTAPI("results", "map", "Municipality")],
}

MAP_ENGINE_API_CLUSTERS = [
    setup.ClusterAPI("wind", "map", "WindTurbine", properties=["id", "unit_count"]),
    setup.ClusterAPI("pvroof", "map", "PVroof", properties=["id", "unit_count"]),
    setup.ClusterAPI("pvground", "map", "PVground", properties=["id", "unit_count"]),
    setup.ClusterAPI("hydro", "map", "Hydro", properties=["id", "unit_count"]),
    setup.ClusterAPI("biomass", "map", "Biomass", properties=["id", "unit_count"]),
    setup.ClusterAPI("combustion", "map", "Combustion", properties=["id", "unit_count"]),
    setup.ClusterAPI("gsgk", "map", "GSGK", properties=["id", "unit_count"]),
    setup.ClusterAPI("storage", "map", "Storage", properties=["id", "unit_count"]),
]

MAP_ENGINE_STYLES_FOLDER = "digiplan/static/config/"
MAP_ENGINE_ZOOM_LEVELS = {
    "municipality": setup.Zoom(8, 12),
}

MAP_ENGINE_CHOROPLETHS = [
    setup.Choropleth("population_statusquo", layers=["municipality"], title=_("EinwohnerInnenzahl"), unit=_("EW")),
    setup.Choropleth(
        "population_density_statusquo",
        layers=["municipality"],
        title=_("EinwohnerInnenzahl pro km²"),
        unit=_(""),
    ),
    setup.Choropleth("employees_statusquo", layers=["municipality"], title=_("Beschäftigte"), unit=""),
    setup.Choropleth("companies_statusquo", layers=["municipality"], title=_("Betriebe"), unit=""),
    setup.Choropleth("capacity_statusquo", layers=["municipality"], title=_("Installierte Leistung"), unit=_("MW")),
    setup.Choropleth("capacity_2045", layers=["municipality"], title=_("Installierte Leistung"), unit=_("MW")),
    setup.Choropleth(
        "capacity_square_statusquo",
        layers=["municipality"],
        title=_("Installierte Leistung"),
        unit=_("MW/km²"),
    ),
    setup.Choropleth(
        "capacity_square_2045",
        layers=["municipality"],
        title=_("Installierte Leistung"),
        unit=_("MW/km²"),
    ),
    setup.Choropleth("wind_turbines_statusquo", layers=["municipality"], title=_("Anzahl Windturbinen"), unit=""),
    setup.Choropleth("wind_turbines_2045", layers=["municipality"], title=_("Anzahl Windturbinen"), unit=""),
    setup.Choropleth(
        "wind_turbines_square_statusquo",
        layers=["municipality"],
        title=_("Anzahl Windturbinen pro km²"),
        unit="",
    ),
    setup.Choropleth(
        "wind_turbines_square_2045",
        layers=["municipality"],
        title=_("Anzahl Windturbinen pro km²"),
        unit="",
    ),
    setup.Choropleth(
        "energy_statusquo",
        layers=["municipality"],
        title=_("Energie Erneuerbare"),
        unit=_("GWh"),
    ),
    setup.Choropleth(
        "energy_2045",
        layers=["municipality"],
        title=_("Energie Erneuerbare"),
        unit=_("GWh"),
    ),
    setup.Choropleth(
        "energy_share_statusquo",
        layers=["municipality"],
        title=_("Anteil Erneuerbare Energien am Strombedarf"),
        unit="%",
    ),
    setup.Choropleth(
        "energy_share_2045",
        layers=["municipality"],
        title=_("Anteil Erneuerbare Energien am Strombedarf"),
        unit="%",
    ),
    setup.Choropleth(
        "energy_capita_statusquo",
        layers=["municipality"],
        title=_("Gewonnene Energie aus EE je EW"),
        unit=_("MWh"),
    ),
    setup.Choropleth(
        "energy_capita_2045",
        layers=["municipality"],
        title=_("Gewonnene Energie aus EE je EW"),
        unit=_("MWh"),
    ),
    setup.Choropleth(
        "energy_square_statusquo",
        layers=["municipality"],
        title=_("Gewonnene Energie aus EE je km²"),
        unit=_("MWh"),
    ),
    setup.Choropleth(
        "energy_square_2045",
        layers=["municipality"],
        title=_("Gewonnene Energie aus EE je km²"),
        unit=_("MWh"),
    ),
    setup.Choropleth(
        "electricity_demand_statusquo",
        layers=["municipality"],
        title=_("Strombedarf"),
        unit=_("GWh"),
    ),
    setup.Choropleth(
        "electricity_demand_2045",
        layers=["municipality"],
        title=_("Strombedarf"),
        unit=_("GWh"),
    ),
    setup.Choropleth(
        "electricity_demand_capita_statusquo",
        layers=["municipality"],
        title=_("Strombedarf pro EinwohnerIn"),
        unit=_("kWh"),
    ),
    setup.Choropleth(
        "electricity_demand_capita_2045",
        layers=["municipality"],
        title=_("Strombedarf pro EinwohnerIn"),
        unit=_("kWh"),
    ),
    setup.Choropleth(
        "heat_demand_statusquo",
        layers=["municipality"],
        title=_("Wärmebedarf"),
        unit=_("GWh"),
    ),
    setup.Choropleth(
        "heat_demand_2045",
        layers=["municipality"],
        title=_("Wärmebedarf"),
        unit=_("GWh"),
    ),
    setup.Choropleth(
        "heat_demand_capita_statusquo",
        layers=["municipality"],
        title=_("Wärmebedarf pro EinwohnerIn"),
        unit=_("kWh"),
    ),
    setup.Choropleth(
        "heat_demand_capita_2045",
        layers=["municipality"],
        title=_("Wärmebedarf pro EinwohnerIn"),
        unit=_("kWh"),
    ),
    setup.Choropleth(
        "batteries_statusquo",
        layers=["municipality"],
        title=_("Anzahl Batteriespeicher"),
        unit="",
    ),
    setup.Choropleth(
        "batteries_capacity_statusquo",
        layers=["municipality"],
        title=_("Kapazität Batteriespeicher"),
        unit=_("MWh"),
    ),
]

MAP_ENGINE_POPUPS = [
    setup.Popup(
        "wind",
        popup_at_default_layer=True,
    ),
    setup.Popup(
        "pvground",
        popup_at_default_layer=True,
    ),
    setup.Popup(
        "pvroof",
        popup_at_default_layer=True,
    ),
    setup.Popup(
        "hydro",
        popup_at_default_layer=True,
    ),
    setup.Popup(
        "biomass",
        popup_at_default_layer=True,
    ),
    setup.Popup(
        "combustion",
        popup_at_default_layer=True,
    ),
    setup.Popup(
        "gsgk",
        popup_at_default_layer=True,
    ),
    setup.Popup(
        "storage",
        popup_at_default_layer=True,
    ),
    setup.Popup(
        "municipality",
        popup_at_default_layer=False,
        choropleths=[
            "population_statusquo",
            "population_density_statusquo",
            "employees_statusquo",
            "companies_statusquo",
            "capacity_statusquo",
            "capacity_2045",
            "capacity_square_statusquo",
            "capacity_square_2045",
            "wind_turbines_statusquo",
            "wind_turbines_2045",
            "wind_turbines_square_statusquo",
            "wind_turbines_square_2045",
            "energy_statusquo",
            "energy_2045",
            "energy_share_statusquo",
            "energy_share_2045",
            "energy_capita_statusquo",
            "energy_capita_2045",
            "energy_square_statusquo",
            "energy_square_2045",
            "electricity_demand_statusquo",
            "electricity_demand_2045",
            "electricity_demand_capita_statusquo",
            "electricity_demand_capita_2045",
            "heat_demand_statusquo",
            "heat_demand_2045",
            "heat_demand_capita_statusquo",
            "heat_demand_capita_2045",
            "batteries_statusquo",
            "batteries_capacity_statusquo",
        ],
    ),
]<|MERGE_RESOLUTION|>--- conflicted
+++ resolved
@@ -299,6 +299,8 @@
         setup.MVTAPI("municipalitylabel", "map", "Municipality", "label_tiles"),
     ],
     "static": [
+        setup.MVTAPI("soil_quality_low", "map", "SoilQualityLow"),
+        setup.MVTAPI("soil_quality_high", "map", "SoilQualityHigh"),
         setup.MVTAPI("landscape_protection_area", "map", "LandscapeProtectionArea"),
         setup.MVTAPI("forest", "map", "Forest"),
         setup.MVTAPI("special_protection_area", "map", "SpecialProtectionArea"),
@@ -329,12 +331,9 @@
         setup.MVTAPI("priority_grassland", "map", "PriorityGrassland"),
     ],
     "potential": [
-<<<<<<< HEAD
-=======
         setup.MVTAPI("potentialarea_pv_ground_soil_quality_low", "map", "PotentialareaPVGroundSoilQualityLow"),
         setup.MVTAPI("potentialarea_pv_ground_soil_quality_medium", "map", "PotentialareaPVGroundSoilQualityMedium"),
         setup.MVTAPI("potentialarea_pv_ground_permanent_crops", "map", "PotentialareaPVGroundPermanentCrops"),
->>>>>>> 566ec11e
         setup.MVTAPI("potentialarea_wind_stp_2018_eg", "map", "PotentialAreaWindSTP2018EG"),
         setup.MVTAPI("potentialarea_wind_stp_2024_vr", "map", "PotentialAreaWindSTP2024VR"),
         setup.MVTAPI("potentialarea_wind_stp_2027", "map", "Municipality"),
