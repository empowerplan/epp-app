--- conflicted
+++ resolved
@@ -311,13 +311,8 @@
     ],
     "municipality": [
         setup.MVTAPI("municipality", "map", "Municipality", style="region-fill"),
-<<<<<<< HEAD
-        setup.MVTAPI("municipalityline", "map", "Municipality", style="region-line"),
-        setup.MVTAPI("municipalitylabel", "map", "Municipality", "label_tiles", style="region-label"),
-=======
         setup.MVTAPI("municipality-line", "map", "Municipality", style="region-line"),
         setup.MVTAPI("municipality-label", "map", "Municipality", "label_tiles", style="region-label"),
->>>>>>> 325c8aed
     ],
     "potential": [
         setup.MVTAPI("potentialarea_pv_ground_soil_quality_low", "map", "PotentialareaPVGroundSoilQualityLow"),
@@ -381,11 +376,6 @@
     setup.ClusterAPI("rpg_ols_wind_planned", "map", "WindTurbine2Planned", properties=["id", "unit_count"]),
 ]
 
-<<<<<<< HEAD
-MAP_ENGINE_LAYERS_AT_STARTUP = ["region", "region_boundaries", "municipality", "municipalityline", "municipalitylabel"]
-
-MAP_ENGINE_STYLES_FOLDER = "digiplan/static/config/"
-=======
 MAP_ENGINE_LAYERS_AT_STARTUP = ["region_boundaries", "municipality", "municipality-line", "municipality-label"]
 
 MAP_ENGINE_STYLES_FOLDER = "digiplan/static/config/"
@@ -415,7 +405,6 @@
     setup.MapLayer(id="bb_ertragspotenzial", source="bb_ertragspotenzial", style={"type": "raster"}),
     setup.MapLayer(id="bb_flurstuecke", source="bb_flurstuecke", style={"type": "raster"}, minzoom=14),
 ]
->>>>>>> 325c8aed
 
 MAP_ENGINE_CHOROPLETHS = [
     setup.Choropleth("population_statusquo", layers=["municipality"], title=_("EinwohnerInnenzahl"), unit=_("EW")),
