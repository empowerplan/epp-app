# Changelog
All notable changes to this project will be documented in this file.

The format is based on [Keep a Changelog](https://keepachangelog.com/en/1.0.0/),
and this project tries to adhere to [Semantic Versioning](https://semver.org/spec/v2.0.0.html).

## [Unreleased]

### Added

- Rework navbar and add dummy content for steps 1+3
- Add new challenges step

### Changed
<<<<<<< HEAD
=======
- refactored slider.js
>>>>>>> 41cbb752
- keep detail panel open on slider value change

### Fixed<|MERGE_RESOLUTION|>--- conflicted
+++ resolved
@@ -12,10 +12,7 @@
 - Add new challenges step
 
 ### Changed
-<<<<<<< HEAD
-=======
 - refactored slider.js
->>>>>>> 41cbb752
 - keep detail panel open on slider value change
 
 ### Fixed