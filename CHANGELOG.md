# Changelog
All notable changes to this project will be documented in this file.

The format is based on [Keep a Changelog](https://keepachangelog.com/en/1.0.0/),
and this project tries to adhere to [Semantic Versioning](https://semver.org/spec/v2.0.0.html).

## [Unreleased]
### Added
- tour explaining statusquo, settings and results
- selection to hide choropleth and region chart in SQ and 2045 dropdown
- results for heat overview chart
- results for GHG reduction chart
- adapt full load hours for renewables
- demand results for 2045 scenario

### Changed
- remove language button

### Fixed
- slider mark at wrong position
<<<<<<< HEAD
- add missing German texts
=======
- reduce number of attributes in unit popups
>>>>>>> 8417048f

## [0.5.0] - 2023-07-13
### Added
- heat settings set for oemof simulation
- cluster popups
- url, view and calculations for result charts
- datapackage from digipipe
- models, layers and legend items from digipipe geodata

### Changed
- legend layer colors and symbols
- static layer order
- paths for oemof hooks to digipipe scalars

### Fixed
- units
- tour shows up after onboarding

## [0.4.0] - 2023-06-20
### Added
- complete energy settings
- calculation for electricity overview chart
- calculation for heat overview chart
- function to create echart from options
- integration of celery for oemof simulations
- start oemof simulation
- oemof hooks for adapting RE capacities and electric demand

### Changed
- updated detailed overview chart
- deactivate choropleths when switching to settings tab
- switched to oemof.tabular postprocessing (instead of using oemoflex)
- removed legacy config
- moved schema examples to test folder
- moved map/chart view toggle to nav bar
- hide map/chart view toggle in status quo and settings menu

### Fixed
- info tooltips at settings
- chart tiles and results dropdown visible at same time
- chart view is closed when navigating to status quo or settings tab
- settings are translated

## [0.3.1] - 2023-03-30
### Added
- missing translations

### Changed
- removed unnecessary account and user stuff
- moved view toggle tabs to top right

## [0.3.0] - 2023-03-30
### Added
- first draft for demand preprocessing for oemof simulation
- preprocessing oemof build from user settings (#111) using hooks
- sentry in production
- intro tour using shepard.js
- language support
- goal charts to side panel
- user settings preprocessing for oemof simulation

### Changed
- move logos to top navbar

## [0.2.1] - 2023-03-27
### Fixed
- geopackage names and layer names

## [0.2.0] - 2023-03-27
### Added
- test coverage to dev setup
- CI with github actions (pre-commit and pytest)
- (static) charts for electricity and mobility
- dynamic choropleths
- popups from templates
- e-charts for detailed and ghg overview to charts panel
- layer switches to map legend
- legend for choropleths
- CONTRIBUTING.md file
- goal charts in sidebar as placeholders

### Changed
- integrated mapengine
- implementation of clustered layers
- move navigation buttons below top navbar

### Fixed
- choropleth and schema tests
- migration conflict
- data processing script

## [0.1.0] - 2023-02-10
### Added
- integrated django-oemof app
- add default schema, example, and tests
- switch to different tiling service, add satellite base map layer, and toggle controls #25
- enable basic popup on results layer
- results layer with customizable result views
- add names and lookups for layers
- add color palettes for map
- add category bbuttons to results side panel as placeholder

### Changed
- make dependent slider values update dynamically on dependency slider changes
- make creation of sidepanel menus programmatic
- update and add new icons
- update test API JSON and dependent JS implementation to reflect changes made in #77
- make data in legend dynamically and add legend schema and example
- extend popup schema with key values component
- load satellite layer beneath symbol layers #43
- switch top left logo for final version
- switch to Digiplan favicon set
- make JS imports programmatic and clean base and map html
- install patched custom django-raster version via pyproject.toml
- use modern (v2) node package lock format
- make local development without Docker possible out of the box
- removed users and admin apps
- change license to GNU AGPL v3
- make top nav responsive
- update horizontal padding on left panel for better use of bg-colors individual items
- colors for choropleth are rendered by colorbrewer
- make layers box visible on start

### Fixed
- fix clunky sidebar resizing of sidebar chart #68
- fix Postgis on Mac by improving Docker postgis install
- remove unneeded option flag in poetry install section in readme
- fix legend lower part hidden on smaller screens

## [0.0.0] - 2022-06-30
### Added
- custom popup templates
- raster layers
- layers can be filtered by match of keywords
- layers can be filtered by multiple filters
- about page
- intro modal
- grid layer

### Changed
- exchanged mapbox with maplibre (open source)
- prevent zoom, if marker is clicked
- district and region filters are now global filters (not per layer)
- layer panel to accordion
- category order and labels
- regions are filtered in panel (not in search)

### Fixed
- district filter disabled
- undeclared variable error in JS (using strict mode)
- map grid only shown in debug mode
- stick footer to bottom<|MERGE_RESOLUTION|>--- conflicted
+++ resolved
@@ -18,11 +18,8 @@
 
 ### Fixed
 - slider mark at wrong position
-<<<<<<< HEAD
+- reduce number of attributes in unit popups
 - add missing German texts
-=======
-- reduce number of attributes in unit popups
->>>>>>> 8417048f
 
 ## [0.5.0] - 2023-07-13
 ### Added
