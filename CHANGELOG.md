--- conflicted
+++ resolved
@@ -12,11 +12,8 @@
 - results layer with customizable result views
 
 ### Changed
-<<<<<<< HEAD
 - make data in legend dynamically and add legend schema and example
-=======
 - extend popup schema with key values component
->>>>>>> a9dce58c
 - load satellite layer beneath symbol layers #43
 - switch top left logo for final version
 - switch to Digiplan favicon set
