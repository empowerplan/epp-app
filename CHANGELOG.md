--- conflicted
+++ resolved
@@ -5,16 +5,12 @@
 and this project tries to adhere to [Semantic Versioning](https://semver.org/spec/v2.0.0.html).
 
 ## [Unreleased]
-<<<<<<< HEAD
-### Fixed
-- settlement 200m layer is coupled to settlement layer (de)-activation
-=======
 ### Added
 - coupling of duplicated map panel controls
 
 ### Fixed
 - duplicate loading of JS modules due to missing module support in django staticfile storage
->>>>>>> 6435fd89
+- settlement 200m layer is coupled to settlement layer (de)-activation
 
 ## [0.1.0] - 2024-03-19
 ### Added
