--- conflicted
+++ resolved
@@ -50,17 +50,16 @@
     models.PVGroundCriteriaNatureMonuments,
     models.Railway,
     models.Road,
+    models.SoilQualityLow,
+    models.SoilQualityHigh,
     models.SpecialProtectionArea,
     models.WaterBodies,
     models.WaterFirstOrder,
     # PotentialAreas
-<<<<<<< HEAD
-=======
     models.PotentialareaPVGroundSoilQualityLow,
     models.PotentialareaPVGroundSoilQualityMedium,
     models.PotentialareaPVGroundPermanentCrops,
     models.PotentialareaPVRoof,
->>>>>>> 566ec11e
     models.PotentialAreaWindSTP2018EG,
     models.PotentialAreaWindSTP2024VR,
 ]
