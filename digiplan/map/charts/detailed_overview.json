--- conflicted
+++ resolved
@@ -54,14 +54,8 @@
     {
       "name": "Wind turbine",
       "type": "bar",
-<<<<<<< HEAD
-      "barWidth": "16",
-      "stack": "five",
-      "color": "#A1B3BC",
-=======
       "stack": "production",
-      "color": "#1F82C0",
->>>>>>> 7c0fd172
+      "color": "#6A89CC",
       "emphasis": {
         "itemStyle": {
           "shadowBlur": 10,
@@ -73,13 +67,8 @@
     {
       "name": "Outdoor PV",
       "type": "bar",
-<<<<<<< HEAD
-      "stack": "five",
-      "color": "#6A89CC",
-=======
       "stack": "production",
-      "color": "#F6B93B",
->>>>>>> 7c0fd172
+      "color": "#EFAD25",
       "emphasis": {
         "itemStyle": {
           "shadowBlur": 10,
@@ -91,13 +80,8 @@
     {
       "name": "Roof-mounted PV",
       "type": "bar",
-<<<<<<< HEAD
-      "stack": "five",
-      "color": "#EFAD25",
-=======
       "stack": "production",
       "color": "#FFD660",
->>>>>>> 7c0fd172
       "emphasis": {
         "itemStyle": {
           "shadowBlur": 10,
@@ -110,7 +94,7 @@
       "name": "Biomass",
       "type": "bar",
       "stack": "production",
-      "color": "#98D47E",
+      "color": "#52C41A",
       "emphasis": {
         "itemStyle": {
           "shadowBlur": 10,
@@ -122,14 +106,9 @@
     {
       "name": "Hydro",
       "type": "bar",
-<<<<<<< HEAD
-      "stack": "five",
-      "color": "#52C41A",
-=======
       "barWidth": "16",
       "stack": "production",
-      "color": "#CFCFCF",
->>>>>>> 7c0fd172
+      "color": "#A9BDE8",
       "emphasis": {
         "itemStyle": {
           "shadowBlur": 10,
@@ -141,14 +120,9 @@
     {
       "name": "Electricity CTS Demand",
       "type": "bar",
-<<<<<<< HEAD
-      "stack": "four",
-      "color": "#98C1D7",
-=======
       "barWidth": "16",
       "stack": "demand",
       "color": "#F5F5DC",
->>>>>>> 7c0fd172
       "emphasis": {
         "itemStyle": {
           "shadowBlur": 10,
@@ -160,13 +134,8 @@
     {
       "name": "Electricity Household Demand",
       "type": "bar",
-<<<<<<< HEAD
-      "stack": "four",
-      "color": "#6F9BB2",
-=======
       "stack": "demand",
       "color": "#A8DADC",
->>>>>>> 7c0fd172
       "emphasis": {
         "itemStyle": {
           "shadowBlur": 10,
@@ -179,13 +148,8 @@
       "name": "Electricity Industry Demand",
       "type": "bar",
       "barWidth": "35",
-<<<<<<< HEAD
-      "stack": "four",
-      "color": "#376984",
-=======
       "stack": "demand",
       "color": "#C27BA0",
->>>>>>> 7c0fd172
       "emphasis": {
         "itemStyle": {
           "shadowBlur": 10,
@@ -197,13 +161,8 @@
     {
       "name": "BEV",
       "type": "bar",
-<<<<<<< HEAD
-      "stack": "four",
-      "color": "#0D425F",
-=======
       "stack": "demand",
       "color": "#B0BEC5",
->>>>>>> 7c0fd172
       "emphasis": {
         "itemStyle": {
           "shadowBlur": 10,
