--- conflicted
+++ resolved
@@ -197,7 +197,6 @@
     if "map_state[pre_result_id]" in request.GET.dict():
         pre_result_id = int(request.GET.dict()["map_state[pre_result_id]"])
     return response.JsonResponse(
-<<<<<<< HEAD
         {
             lookup: charts.CHARTS[lookup](
                 simulation_id=pre_result_id if lookup in charts.PRE_RESULTS else simulation_id,
@@ -231,9 +230,6 @@
         pre_result = models.PreResults.objects.create(scenario=scenario, parameters=parameters)
         pre_result.save()
     return response.JsonResponse({"pre_result_id": pre_result.id})
-=======
-        {lookup: charts.CHARTS[lookup](simulation_id=simulation_id).render() for lookup in lookups},
-    )
 
 
 class DetailKeyResultsView(TemplateView):
@@ -243,5 +239,4 @@
 
     def get_context_data(self, **kwargs) -> dict:  # noqa: ARG002
         """Get detail key results for requested technology."""
-        return {f"key_result_{key}": value for key, value in menu.detail_key_results(**self.request.GET.dict()).items()}
->>>>>>> 4620d509
+        return {f"key_result_{key}": value for key, value in menu.detail_key_results(**self.request.GET.dict()).items()}