--- conflicted
+++ resolved
@@ -18,6 +18,7 @@
     LAYER_STYLES,
     MAP_IMAGES,
     RESULTS_CHOROPLETHS,
+    SETTINGS_PARAMETERS,
     SOURCES,
     STORE_COLD_INIT,
     STORE_HOT_INIT,
@@ -64,24 +65,8 @@
         session_id = str(uuid.uuid4())
         context = super().get_context_data(**kwargs)
         context["session_id"] = session_id
-
-        # Add layer styles (used in map.html)
-<<<<<<< HEAD
-        with open(settings.APPS_DIR.path("static/config/layer_styles.json"), "r", encoding="utf-8") as layer_styles:
-            context["layer_styles"] = json.loads(layer_styles.read())
-
-        # Add result styles (loaded in map.html, used in results.js)
-        with open(settings.APPS_DIR.path("static/config/result_styles.json"), "r", encoding="utf-8") as result_styles:
-            context["result_styles"] = json.loads(result_styles.read())
-=======
         context["layer_styles"] = LAYER_STYLES
->>>>>>> 0370ff43
-
-        # Add settings parameters (loaded in map.html, used in slider.js)
-        with open(
-            settings.APPS_DIR.path("static/config/settings_parameters.json"), "r", encoding="utf-8"
-        ) as settings_parameters:
-            context["settings_parameters"] = json.loads(settings_parameters.read())
+        context["settings_parameters"] = SETTINGS_PARAMETERS
 
         # Categorize sources
         categorized_sources = {
