--- conflicted
+++ resolved
@@ -9,22 +9,13 @@
 from digiplan.map import utils
 
 # FILES
-
-STYLES_DIR = settings.APPS_DIR.path("static").path("styles")
-
 CLUSTER_GEOJSON_FILE = settings.DATA_DIR.path("cluster.geojson")
-<<<<<<< HEAD
 LAYER_STYLES_FILE = settings.APPS_DIR.path("static/config/layer_styles.json")
-PARAMETERS_FILE = settings.APPS_DIR.path("static/config/settings_parameters.json")
-=======
-LAYER_STYLES_FILE = STYLES_DIR.path("layer_styles.json")
-RESULT_STYLES_FILE = STYLES_DIR.path("result_styles.json")
-CHOROPLETH_STYLES_FILE = STYLES_DIR.path("choropleth_styles.json")
-PARAMETERS_FILE = pathlib.Path(__file__).parent / "parameters.json"
->>>>>>> 0370ff43
+RESULT_STYLES_FILE = settings.APPS_DIR.path("static/config/result_styles.json")
+CHOROPLETH_STYLES_FILE = settings.APPS_DIR.path("static/config/choropleth_styles.json")
+SETTINGS_PARAMETERS_FILE = settings.APPS_DIR.path("static/config/settings_parameters.json")
 
 # REGIONS
-
 MIN_ZOOM = 6
 MAX_ZOOM = 22
 MAX_DISTILLED_ZOOM = 10
@@ -36,21 +27,15 @@
 REGIONS = ("municipality",)
 REGION_ZOOMS = RangeKeyDict({zoom: layer for layer, zoom in ZOOM_LEVELS.items() if layer in REGIONS})
 
-
 # FILTERS
-
 FILTER_DEFINITION = {}
 REGION_FILTER_LAYERS = ["built_up_areas", "settlements", "hospitals"]
 
-
 # PARAMETERS
-
-with open(PARAMETERS_FILE, "r", encoding="utf-8") as param_file:
-    PARAMETERS = json.load(param_file)
-
+with open(SETTINGS_PARAMETERS_FILE, "r", encoding="utf-8") as param_file:
+    SETTINGS_PARAMETERS = json.load(param_file)
 
 # STORE
-
 STORE_COLD_INIT = {
     "version": __version__,
     "debugMode": settings.DEBUG,
@@ -58,7 +43,7 @@
     "region_filter_layers": REGION_FILTER_LAYERS,
     "slider_marks": {
         param_name: [("Status Quo", param_data["status_quo"])]
-        for param_name, param_data in PARAMETERS.items()
+        for param_name, param_data in SETTINGS_PARAMETERS.items()
         if "status_quo" in param_data
     },
 }
@@ -74,8 +59,6 @@
 
 
 # SOURCES
-
-
 def init_sources():
     sources = {}
     metadata_path = pathlib.Path(settings.METADATA_DIR)
@@ -92,7 +75,6 @@
 
 
 # STYLES
-
 RESULTS_CHOROPLETHS = utils.Choropleth(RESULT_STYLES_FILE)
 STATIC_CHOROPLETHS = utils.Choropleth(CHOROPLETH_STYLES_FILE)
 
@@ -107,7 +89,6 @@
 
 
 # DISTILL
-
 # Tiles of Ghana: At z=5 Ghana has width x=15-16 and height y=15(-16)
 X_AT_MIN_Z = 31
 Y_AT_MIN_Z = 30
