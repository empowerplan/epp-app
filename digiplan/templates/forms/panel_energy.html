--- conflicted
+++ resolved
@@ -125,22 +125,20 @@
       </div>
     </div>
     <div class="tab-pane fade show active" id="windPresent" role="tabpanel" aria-labelledby="windPresentTab">
-<<<<<<< HEAD
-      <div class="sidepanel__block">
-          <div class="sidepanel__key-number">
-            <div class="sidepanel__key-number-value sidepanel__key-number-value--wind">
-              <div style="background-color: #6A89CC; height: 25px; width: 25px;"></div>
-            </div>
-            <div class="sidepanel__key-number-description">
-              <span>
-                {%  trans "Vorranggebiete Windenergie 2024" %}
-              </span>
-            </div>
-          </div>
-=======
       <div class="sidepanel__text">
         <p>{%  trans "Flächen nach dem Regionalplan 2024" %}</p>
->>>>>>> a72bdacd
+      </div>
+      <div class="sidepanel__block">
+          <div class="sidepanel__key-number">
+            <div class="sidepanel__key-number-value sidepanel__key-number-value--wind">
+              <div style="background-color: #6A89CC; height: 25px; width: 25px;"></div>
+            </div>
+            <div class="sidepanel__key-number-description">
+              <span>
+                {%  trans "Vorranggebiete Windenergie 2024" %}
+              </span>
+            </div>
+          </div>
       </div>
       <div class="sidepanel__sliders">
         <div class="sidepanel__slider sidepanel__slider--wind">
@@ -206,34 +204,32 @@
       </div>
     </div>
     <div class="tab-pane fade" id="windFuture" role="tabpanel" aria-labelledby="windFutureTab">
-<<<<<<< HEAD
-      <div class="sidepanel__block">
-          <div class="sidepanel__key-number">
-            <div class="sidepanel__key-number-value sidepanel__key-number-value--wind">
-              <div style="background-color: #6A89CC; height: 25px; width: 25px;"></div>
-            </div>
-            <div class="sidepanel__key-number-description">
-              <span>
-                {%  trans "Vorranggebiete Windenergie 2024" %}
-              </span>
-            </div>
-          </div>
-          <div class="sidepanel__key-number">
-            <div class="sidepanel__key-number-value sidepanel__key-number-value--wind">
-              <span>
-                <img src="{% static 'images/map_wind_hatch.svg' %}" width="25" height="25" alt="Windenergie">
-              </span>
-            </div>
-            <div class="sidepanel__key-number-description">
-              <span>
-                {%  trans "Suchraum für Windflächen nach 2027" %}
-              </span>
-            </div>
-          </div>
-=======
       <div class="sidepanel__text">
         <p>{%  trans "Flächen nach dem Regionalplan 2024 und darüber hinaus" %}</p>
->>>>>>> a72bdacd
+      </div>
+      <div class="sidepanel__block">
+          <div class="sidepanel__key-number">
+            <div class="sidepanel__key-number-value sidepanel__key-number-value--wind">
+              <div style="background-color: #6A89CC; height: 25px; width: 25px;"></div>
+            </div>
+            <div class="sidepanel__key-number-description">
+              <span>
+                {%  trans "Vorranggebiete Windenergie 2024" %}
+              </span>
+            </div>
+          </div>
+          <div class="sidepanel__key-number">
+            <div class="sidepanel__key-number-value sidepanel__key-number-value--wind">
+              <span>
+                <img src="{% static 'images/map_wind_hatch.svg' %}" width="25" height="25" alt="Windenergie">
+              </span>
+            </div>
+            <div class="sidepanel__key-number-description">
+              <span>
+                {%  trans "Suchraum für Windflächen nach 2027" %}
+              </span>
+            </div>
+          </div>
       </div>
       <div class="sidepanel__sliders">
         <div class="sidepanel__slider sidepanel__slider--wind">
