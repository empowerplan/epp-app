{% load i18n %}
<h2 class="panel__title title">{%  trans "Generation" %}</h2>

<div id="js-power-mix" class="power-mix"></div>

{% include "widgets/slider.html" with field=form.s_w_1 %}
<div class="sidepanel sidepanel--wind">
  <div class="sidepanel__heading">
    {%  trans "Detail settings" %}
    {% include "widgets/sidepanel_close_btn.html" %}
  </div>
  <p class="sidepanel__indication">
    {%  trans "Stelle die Nutzung von Windpotenzialgebieten ein:" %}
  </p>
  <div class="sidepanel__block">
    <span class="sidepanel__block--wind-light">
      {% include "widgets/slider.html" with field=form.s_w_3 %}
    </span>
  </div>
  <div class="sidepanel__block">
    <span class="sidepanel__block--wind-light">
      {% include "widgets/slider.html" with field=form.s_w_4 %}
    </span>
    <span class="sidepanel__block--wind-light">
      {% include "widgets/slider.html" with field=form.s_w_4_1 %}
    </span>
    <span class="sidepanel__block--wind-dark">
      {% include "widgets/slider.html" with field=form.s_w_4_2 %}
    </span>
  </div>
  <div class="sidepanel__block">
    <span class="sidepanel__block--wind-light">
      {% include "widgets/slider.html" with field=form.s_w_5 %}
    </span>
    <span class="sidepanel__block--wind-light">
      {% include "widgets/slider.html" with field=form.s_w_5_1 %}
    </span>
    <span class="sidepanel__block--wind-dark">
      {% include "widgets/slider.html" with field=form.s_w_5_2 %}
    </span>
  </div>
  <div class="sidepanel__results">
    <p>{%  trans "Rechts siehst Du die Potenzialflächen, links die maximal erreichbare Leistung für deine Einstellung.<br><br>Im Menü rechts in der Karte kannst Du die heute bestehenden Anlagen einblenden." %}</p>
  </div>
</div>

{% include "widgets/slider.html" with field=form.s_pv_ff_1 %}
<div class="sidepanel sidepanel--pv-outdoor">
  <div class="sidepanel__heading">
    {%  trans "Detail settings" %}
    {% include "widgets/sidepanel_close_btn.html" %}
  </div>
  <p class="sidepanel__indication">
    {%  trans "Stelle die Nutzung von Potenzialgebieten für Freiflächen-PV ein:" %}
  </p>
  <div class="sidepanel__block sidepanel__block--slider">
    <span class="sidepanel__block--pv-dark">
      {% include "widgets/slider.html" with field=form.s_pv_ff_3 %}
    </span>
  </div>
  <div class="sidepanel__block sidepanel__block--slider">
    <span class="sidepanel__block--pv-dark">
      {% include "widgets/slider.html" with field=form.s_pv_ff_4 %}
    </span>
  </div>
  <div class="sidepanel__results">
    <p>{%  trans "Rechts siehst Du die Potenzialflächen, links die maximal erreichbare Leistung für deine Einstellung.<br><br>Im Menü rechts in der Karte kannst Du die heute bestehenden Anlagen einblenden." %}</p>
  </div>
  </p>
</div>

{% include "widgets/slider.html" with field=form.s_pv_d_1 %}
<div class="sidepanel sidepanel--pv-roof">
  <div class="sidepanel__heading">
    {%  trans "Detail settings" %}
    {% include "widgets/sidepanel_close_btn.html" %}
  </div>
  <p class="sidepanel__indication">
    {%  trans "Stelle ein, wieviel Dachfläche für Photovoltaik genutzt werden soll:" %}
  </p>
  <div class="sidepanel__block sidepanel__block--slider">
    <span class="sidepanel__block--pv-light">
      {% include "widgets/slider.html" with field=form.s_pv_d_3 %}
    </span>
  </div>
  <div class="sidepanel__block sidepanel__block--slider">
    <span class="sidepanel__block--pv-light">
      {% include "widgets/slider.html" with field=form.s_pv_d_4 %}
    </span>
  </div>
  <div class="sidepanel__results">
    <p>{%  trans "Links siehst Du die für deine Einstellung maximal erreichbare Leistung.<br><br>Im Menü rechts in der Karte kannst Du die heute bestehenden Anlagen einblenden." %}</p>
  </div>
</div>

{% include "widgets/slider.html" with field=form.s_h_1 %}

<span class="panel__separator" aria-hidden="true"></span>

<h2 class="panel__title title">{%  trans "Consumption" %}</h2>
{% include "widgets/slider.html" with field=form.s_v_1 %}
<div class="sidepanel">
  <div class="sidepanel__heading">
    {%  trans "Detail settings" %}
    {% include "widgets/sidepanel_close_btn.html" %}
  </div>
  <p class="sidepanel__indication">
    {%  trans "Stelle den zukünftigen Stromverbrauch je Sektor ein:" %}
  </p>
  <div class="sidepanel__block sidepanel__block--slider">
    <span>
      {% include "widgets/slider.html" with field=form.s_v_3 %}
    </span>
  </div>
  <div class="sidepanel__block sidepanel__block--slider">
    <span>
      {% include "widgets/slider.html" with field=form.s_v_4 %}
    </span>
  </div>
  <div class="sidepanel__block sidepanel__block--slider">
    <span>
      {% include "widgets/slider.html" with field=form.s_v_5 %}
    </span>
  </div>
  <div class="sidepanel__results">
    <p>{%  trans "Links siehst Du die Änderung über alle Sektoren für deine Einstellung (gewichtetes Mittel)." %}</p>
  </div>
</div>

<span class="panel__separator" aria-hidden="true"></span>

<h2 class="panel__title title">{%  trans "Batteries" %}</h2>
<<<<<<< HEAD
{% include "widgets/slider.html" with field=form.s_s_g_1 %}
=======
{% include "widgets/slider.html" with field=form.s_s_g_1 %}
<div class="sidepanel">
  <div class="sidepanel__heading">
    {%  trans "Detail settings" %}
    {% include "widgets/sidepanel_close_btn.html" %}
  </div>
  <p class="sidepanel__indication">
    {%  trans "Stellen Sie ein, wieviel der täglich (im Mittel) eingespeisten Energiemenge aus Windenergie und Freiflächen-PV mit Hilfe von Großbatterien zwischengespeichert werden können sollen." %}
  </p>
  <div class="sidepanel__block sidepanel__block--slider">
    <span>
      {% include "widgets/slider.html" with field=form.s_s_g_3 %}
    </span>
  </div>
</div>
>>>>>>> 26bb1411
<|MERGE_RESOLUTION|>--- conflicted
+++ resolved
@@ -130,22 +130,4 @@
 <span class="panel__separator" aria-hidden="true"></span>
 
 <h2 class="panel__title title">{%  trans "Batteries" %}</h2>
-<<<<<<< HEAD
 {% include "widgets/slider.html" with field=form.s_s_g_1 %}
-=======
-{% include "widgets/slider.html" with field=form.s_s_g_1 %}
-<div class="sidepanel">
-  <div class="sidepanel__heading">
-    {%  trans "Detail settings" %}
-    {% include "widgets/sidepanel_close_btn.html" %}
-  </div>
-  <p class="sidepanel__indication">
-    {%  trans "Stellen Sie ein, wieviel der täglich (im Mittel) eingespeisten Energiemenge aus Windenergie und Freiflächen-PV mit Hilfe von Großbatterien zwischengespeichert werden können sollen." %}
-  </p>
-  <div class="sidepanel__block sidepanel__block--slider">
-    <span>
-      {% include "widgets/slider.html" with field=form.s_s_g_3 %}
-    </span>
-  </div>
-</div>
->>>>>>> 26bb1411
