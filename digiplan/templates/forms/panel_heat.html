--- conflicted
+++ resolved
@@ -30,26 +30,6 @@
 </div>
 
 {% include "widgets/slider.html" with field=form.w_z_wp_1 %}
-<<<<<<< HEAD
-=======
-<div class="sidepanel">
-  <div class="sidepanel__heading">
-    {%  trans "Detail settings" %}
-    {% include "widgets/sidepanel_close_btn.html" %}
-  </div>
-  <p class="sidepanel__indication">
-    {%  trans "Stelle den Anteil von Wärmepumpen für alle Verbraucher mit Fernwärmeanschluss ein. Dies umfasst Haushalte, GHD und Industriekunden in den Fernwärmenetzen Dessau-Roßlau, Bitterfeld-Wolfen, Köthen und Wittenberg:" %}
-  </p>
-  <div class="sidepanel__block sidepanel__block--slider">
-    <span>
-      {% include "widgets/slider.html" with field=form.w_z_wp_3 %}
-    </span>
-  </div>
-  <div class="sidepanel__results">
-    <p>{%  trans "Die übrige Energie wird bereitgestellt durch direktelektrische Heizung, Bioenergie und Solarthermie (s. Beheizungsstruktur in den Ergebnissen).<br><br>Hinweis: Dezentrale Wärmesysteme werden links im Menü separat konfiguriert." %}</p>
-  </div>
-</div>
->>>>>>> 26bb1411
 
 <span class="panel__separator" aria-hidden="true"></span>
 
@@ -87,38 +67,5 @@
 
 <h2 class="panel__title title">{% trans "Storage" %}</h2>
 {% include "widgets/slider.html" with field=form.w_d_s_1 %}
-<<<<<<< HEAD
 
-{% include "widgets/slider.html" with field=form.w_z_s_1 %}
-=======
-<div class="sidepanel">
-  <div class="sidepanel__heading">
-    {%  trans "Detail settings" %}
-    {% include "widgets/sidepanel_close_btn.html" %}
-  </div>
-  <p class="sidepanel__indication">
-    {%  trans "Stelle ein, wieviel des täglichen Wärmebedarfs in dezentralen Wärmesystemen in kleinen Warmwasserspeichern zwischengespeichert werden können sollen:" %}
-  </p>
-  <div class="sidepanel__block sidepanel__block--slider">
-    <span>
-      {% include "widgets/slider.html" with field=form.w_d_s_3 %}
-    </span>
-  </div>
-</div>
-
-{% include "widgets/slider.html" with field=form.w_z_s_1 %}
-<div class="sidepanel">
-  <div class="sidepanel__heading">
-    {%  trans "Detail settings" %}
-    {% include "widgets/sidepanel_close_btn.html" %}
-  </div>
-  <p class="sidepanel__indication">
-    {%  trans "Stelle ein, wieviel des täglichen Wärmebedarfs in Fernwärmenetzen in großen Warmwasserspeichern zwischengespeichert werden können sollen:" %}
-  </p>
-  <div class="sidepanel__block sidepanel__block--slider">
-    <span>
-      {% include "widgets/slider.html" with field=form.w_z_s_3 %}
-    </span>
-  </div>
-</div>
->>>>>>> 26bb1411
+{% include "widgets/slider.html" with field=form.w_z_s_1 %}