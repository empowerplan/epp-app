--- conflicted
+++ resolved
@@ -34,11 +34,7 @@
           <option value="Wärmebedarf je EinwohnerIn">Wärmebedarf je EinwohnerIn</option>
         </optgroup>
       </select>
-<<<<<<< HEAD
-      <img src="{% static 'images/icons/info.svg' %}" alt="Info Icon" class="i-icon" data-bs-toggle="tooltip" title="Einwohner im Jahr 2021" >
-=======
-      <img src="../../static/images/icons/i_info.svg" alt="Info Icon" class="i-icon" data-bs-toggle="tooltip" title="Einwohner im Jahr 2021" >
->>>>>>> 26d52c27
+      <img src="{% static 'images/icons/i_info.svg' %}" alt="Info Icon" class="i-icon" data-bs-toggle="tooltip" title="Einwohner im Jahr 2021" >
     </div>
   </div>
   <div class="panel-item">
