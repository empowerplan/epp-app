--- conflicted
+++ resolved
@@ -2,22 +2,13 @@
 
 <div class="panel__settings">
   <div class="panel-item">
-    <h2 class="panel-item__heading panel-item__heading">
-      <svg xmlns="http://www.w3.org/2000/svg" width="16" height="16" fill="currentColor" class="bi bi-arrow-up-right" viewBox="0 0 16 16">
-        <path fill-rule="evenodd" d="M14 2.5a.5.5 0 0 0-.5-.5h-6a.5.5 0 0 0 0 1h4.793L2.146 13.146a.5.5 0 0 0 .708.708L13 3.707V8.5a.5.5 0 0 0 1 0z"/>
-      </svg>
-      Szenarien
-    </h2>
     <div class="panel-item__padding">
-<<<<<<< HEAD
       <h2 class="panel-item__heading panel-item__heading--nopadding">
-        <svg width="16" height="16" version="1.1" fill="currentColor" viewBox="0 0 100 100" xmlns="http://www.w3.org/2000/svg">
-          <path d="m89.844 19.664-2.7109-1.1797c-10.676-4.6914-23.008-3.5977-32.691 2.8945l-4.4414 2.9648-4.4375-2.9688c-9.6875-6.4805-22.008-7.5781-32.688-2.9062l-2.7188 1.1875c-2.375 1.0352-3.9102 3.3789-3.9062 5.9688v46.781c-0.015625 2.1953 1.0938 4.2461 2.9375 5.4375 1.8398 1.2148 4.168 1.4141 6.1875 0.53125 8.7266-3.8203 18.801-2.9258 26.719 2.375 0 0 6.1211 4.1016 6.4297 4.2695 1.0195 0.54297 2.25 0.48438 3.2109-0.15625l6.1758-4.1172v-0.003906c7.918-5.3047 17.996-6.1992 26.723-2.3633 2.0156 0.87891 4.3359 0.68359 6.1719-0.51953 1.8398-1.2031 2.9453-3.2539 2.9453-5.4492v-46.785c-0.003906-2.5859-1.5352-4.9258-3.9062-5.9609zm-63.25 50.117c-4.7227-0.003906-9.3945 0.97266-13.719 2.875l-0.375-0.25 0.15625-47 2.7188-1.1875c8.7227-3.832 18.797-2.9492 26.719 2.3438l4.7812 3.2188v46.656l-1.3125-0.90625c-5.6172-3.7422-12.219-5.7422-18.969-5.75zm60.789 2.8477c-0.074218 0.050782-0.16797 0.058594-0.25 0.019532-10.676-4.6875-23.004-3.5938-32.691 2.8945l-1.3164 0.87891v-46.656l4.7852-3.1875c7.918-5.3086 17.996-6.1992 26.723-2.3672l2.8672 1.4141z"/>
+        <svg xmlns="http://www.w3.org/2000/svg" width="16" height="16" fill="currentColor" class="bi bi-arrow-up-right" viewBox="0 0 16 16">
+          <path fill-rule="evenodd" d="M14 2.5a.5.5 0 0 0-.5-.5h-6a.5.5 0 0 0 0 1h4.793L2.146 13.146a.5.5 0 0 0 .708.708L13 3.707V8.5a.5.5 0 0 0 1 0z"/>
         </svg>
-        Szenario
+        Szenarien
       </h2>
-=======
->>>>>>> 9c8b6488
       <p class="sidepanel__indication">Du kannst ein Szenario wählen und dieses anschließend <b>Übernehmen</b>. Damit werden die Werte in die Einstellungen von Schritt 4 übernommen. Ohne eine Auswahl werden die heutigen Werte eingestellt.</p>
     </div>
     <div class="panel-item__padding">
