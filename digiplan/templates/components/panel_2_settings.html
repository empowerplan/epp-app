{% load static i18n crispy_forms_tags %}

<div class="panel__settings">
  <div class="panel-item">
    <h2 class="panel-item__heading">
      <svg width="16" height="16" version="1.1" fill="currentColor" viewBox="0 0 16.933 16.933" xmlns="http://www.w3.org/2000/svg">
        <path d="m8.4667 0-8.4667 4.2333 8.4667 4.2333 8.4667-4.2333-8.4667-4.2333zm0 1.0583 6.6146 3.175-6.6146 3.175-6.6146-3.175 6.6146-3.175zm-8.4667 7.4083 8.4667 4.2333 8.4667-4.2333h-1.8521l-6.6146 3.175-6.6146-3.175h-1.8521zm0 4.2333 8.4667 4.2333 8.4667-4.2333h-1.8521l-6.6146 3.175-6.6146-3.175h-1.8521z"/>
       </svg>
      Flächen
    </h2>
    <div class="panel-item__tabs">
      <ul class="c-tabs nav nav-tabs" id="settings_area_tab" role="tablist">
        <li class="c-tabs__nav-item" role="presentation">
          <button class="c-tabs__nav-link active" id="wind-tab" data-bs-toggle="tab" data-bs-target="#wind" type="button" role="tab" aria-controls="wind" aria-selected="true">
            <svg width="16" height="16" version="1.1" fill="currentColor" viewBox="0 0 16.933 16.933" xmlns="http://www.w3.org/2000/svg">
              <path d="m8.4667 0.025321v4.2762c-0.89922 0.23858-1.5663 1.0686-1.5663 2.0423 0 0.1682 0.019787 0.33204 0.057361 0.48938l-3.3874 1.956 0.52917 0.91571 3.3548-1.9358c0.26835 0.29432 0.61807 0.51241 1.0123 0.61702v7.4889h-6.35v1.0583h6.35v5.17e-4h1.0589v-5.17e-4h6.3495v-1.0583h-6.3495v-7.4889c0.41594-0.11036 0.7822-0.34745 1.0557-0.66663l3.4422 1.9854 0.52917-0.91571-3.5037-2.0226c3.4e-5 -1.65e-4 -3.4e-5 -3.517e-4 0-5.168e-4 0.027938-0.13666 0.042891-0.27777 0.042891-0.4222 0-0.97361-0.66709-1.8037-1.5663-2.0423v-4.2762h-1.0589zm0.52968 5.2658c0.5765 2e-7 1.0366 0.46232 1.0366 1.0526s-0.46013 1.0526-1.0366 1.0526c-0.5765 0-1.0371-0.46232-1.0371-1.0526-1e-7 -0.59033 0.46065-1.0526 1.0371-1.0526z"/>
            </svg>
            Windflächen
          </button>
        </li>
        <li class="c-tabs__nav-item" role="presentation">
          <button class="c-tabs__nav-link" id="pv-tab" data-bs-toggle="tab" data-bs-target="#pv" type="button" role="tab" aria-controls="pv" aria-selected="false">
            <svg width="16" height="16" version="1.1" fill="currentColor" viewBox="0 0 16.933 16.933" xmlns="http://www.w3.org/2000/svg">
              <path d="m4.3692 1.0589-3.4923 11.64h0.71107 2.6443v3.176h1.0589v-3.176h6.3516v3.176h1.0563v-3.176h3.3574l-3.4918-11.64h-8.1954zm0.78703 1.0583h2.7812v2.1151h-3.4163l0.6351-2.1151zm3.8401 0h2.7812l0.6351 2.1151h-3.4163v-2.1151zm-4.793 3.174h3.7341v2.1172h-4.3692l0.6351-2.1172zm4.793 0h3.7341l0.6351 2.1172h-4.3692v-2.1172zm-5.7459 3.1755h4.6871v3.176h-5.6405l0.95343-3.176zm5.7459 0h4.6871l0.95343 3.176h-5.6405v-3.176z"/>
            </svg>
            PV-Freiflächen
          </button>
        </li>
      </ul>
      <div class="c-tabs__content">
        <div class="c-tabs__pane fade show active" id="wind" role="tabpanel" aria-labelledby="wind-tab">
          {% crispy energysystem %}
          <div class="c-slider">
            <div class="c-slider__label">
              <span>Photovoltaik (Dachanlagen) [MW]</span>
<<<<<<< HEAD
              <img src="{% static 'images/icons/info.svg' %}" alt="Info Icon" class="i-icon" data-bs-toggle="tooltip" title="Info über Parameter" >
=======
              <img src="../../static/images/icons/i_info.svg" alt="Info Icon" class="i-icon" data-bs-toggle="tooltip" title="Info über Parameter" >
>>>>>>> 26d52c27
            </div>
            <input type="text" class="js-rs-wind-roof" name="my_range" value="" />
          </div>
          <div class="c-slider">
            <div class="c-slider__label">
              <span>Photovoltaik (Freiflächenanlagen) [MW]</span>
<<<<<<< HEAD
              <img src="{% static 'images/icons/info.svg' %}" alt="Info Icon" class="i-icon" data-bs-toggle="tooltip" title="Info über Parameter" >
=======
              <img src="../../static/images/icons/i_info.svg" alt="Info Icon" class="i-icon" data-bs-toggle="tooltip" title="Info über Parameter" >
>>>>>>> 26d52c27
            </div>
            <input type="text" class="js-rs-wind-ground" name="my_range" value="" />
          </div>
          <div class="c-slider">
            <div class="c-slider__label">
              <span>Biomasse und Biogas [MW]</span>
<<<<<<< HEAD
              <img src="{% static 'images/icons/info.svg' %}" alt="Info Icon" class="i-icon" data-bs-toggle="tooltip" title="Info über Parameter" >
=======
              <img src="../../static/images/icons/i_info.svg" alt="Info Icon" class="i-icon" data-bs-toggle="tooltip" title="Info über Parameter" >
>>>>>>> 26d52c27
            </div>
            <input type="text" class="js-rs-wind-bio" name="my_range" value="" />
          </div>
          <div class="c-slider">
            <div class="c-slider__label">
              <span>Konventionelle Kraftwerke [MW]</span>
<<<<<<< HEAD
              <img src="{% static 'images/icons/info.svg' %}" alt="Info Icon" class="i-icon" data-bs-toggle="tooltip" title="Info über Parameter" >
=======
              <img src="../../static/images/icons/i_info.svg" alt="Info Icon" class="i-icon" data-bs-toggle="tooltip" title="Info über Parameter" >
>>>>>>> 26d52c27
            </div>
            <input type="text" class="js-rs-wind-kw" name="my_range" value="" />
          </div>
        </div>
        <div class="c-tabs__pane fade" id="pv" role="tabpanel" aria-labelledby="pv-tab">...</div>
      </div>
    </div>
  </div>
  <div class="panel-item">
    <h2 class="panel-item__heading">
      <svg width="16" height="16" version="1.1" fill="currentColor" viewBox="0 0 16.933 16.933" xmlns="http://www.w3.org/2000/svg">
        <path d="m2.6779 0c-1.455 0-2.6448 1.1914-2.6448 2.6464 7e-8 1.455 1.1898 2.6448 2.6448 2.6448 0.52912 0 1.0228-0.1577 1.4376-0.42788l2.1456 2.1461c-0.27832 0.41875-0.4408 0.91988-0.4408 1.4573 0 0.53698 0.16235 1.0382 0.44028 1.4568l-2.158 2.159c-0.41822-0.2776-0.91926-0.43977-1.4562-0.43977-1.455 0-2.6463 1.1893-2.6464 2.6443-2.7496e-7 1.455 1.1914 2.6469 2.6464 2.6469 1.455 0 2.6448-1.1919 2.6448-2.6469-2e-7 -0.53724-0.16244-1.0379-0.44028-1.4562l2.1585-2.1585c0.41877 0.27836 0.91985 0.44132 1.4573 0.44132 0.53702 0 1.0382-0.16283 1.4568-0.4408l2.1394 2.1389c-0.28593 0.42212-0.4532 0.93-0.4532 1.4754 0 1.455 1.1914 2.6469 2.6464 2.6469 1.455 0 2.6443-1.1919 2.6443-2.6469-1e-6 -1.455-1.1893-2.6443-2.6443-2.6443-0.52886 0-1.023 0.15742-1.4376 0.42736l-2.1456-2.1466c0.27797-0.41857 0.4408-0.91974 0.4408-1.4568 0-0.53743-0.16296-1.0385-0.44132-1.4573l2.1585-2.1585c0.41834 0.27784 0.919 0.44028 1.4562 0.44028 1.455 3e-7 2.6469-1.1898 2.6469-2.6448 0-1.455-1.1919-2.6464-2.6469-2.6464-1.455 4.1244e-7 -2.6443 1.1914-2.6443 2.6464 0 0.53698 0.16217 1.038 0.43977 1.4562l-2.159 2.158c-0.41855-0.27794-0.91977-0.44028-1.4568-0.44028-0.53739 1e-7 -1.0385 0.16248-1.4573 0.4408l-2.1389-2.1384c0.28617-0.42223 0.45372-0.93078 0.45372-1.4764 1e-7 -1.455-1.1914-2.6464-2.6464-2.6464zm-0.041341 1.0589c0.013708-3.422e-4 0.027544 0 0.041341 0 0.88302 1e-7 1.5875 0.70448 1.5875 1.5875 0 0.88302-0.70448 1.5859-1.5875 1.5859-0.88302 0-1.588-0.70293-1.588-1.5859 0-0.86922 0.68306-1.5659 1.5467-1.5875zm11.609 0c0.013708-3.422e-4 0.027544 0 0.041341 0 0.88302-1e-7 1.588 0.70448 1.588 1.5875s-0.705 1.5859-1.588 1.5859c-0.88302-3e-7 -1.588-0.70293-1.588-1.5859 0-0.86922 0.68306-1.5659 1.5467-1.5875zm-5.779 5.8198c0.88302 0 1.588 0.705 1.588 1.588 0 0.88302-0.705 1.588-1.588 1.588-0.88302-1e-6 -1.588-0.705-1.588-1.588 1e-7 -0.88302 0.705-1.588 1.588-1.588zm-5.8203 5.8203c0.88302 0 1.5859 0.705 1.5859 1.588 1e-7 0.88302-0.70293 1.588-1.5859 1.588s-1.5875-0.705-1.5875-1.588c3e-7 -0.88302 0.70448-1.588 1.5875-1.588zm11.61 0c0.88302 0 1.586 0.705 1.586 1.588 0 0.88302-0.70293 1.588-1.586 1.588-0.88302 0-1.588-0.705-1.588-1.588 0-0.88302 0.705-1.588 1.588-1.588z"/>
       </svg>
      Energiesystem
    </h2>
    <div class="panel-item__tabs">
      <ul class="c-tabs nav nav-tabs" id="settings_energysystem_tab" role="tablist">
        <li class="c-tabs__nav-item" role="presentation">
          <button class="c-tabs__nav-link active" id="electricity-prod-tab" data-bs-toggle="tab" data-bs-target="#electricity-prod" type="button" role="tab" aria-controls="electricity-prod" aria-selected="true">
            <svg width="16" height="16" version="1.1" fill="currentColor" viewBox="0 0 16.933 16.933" xmlns="http://www.w3.org/2000/svg">
              <path d="m8.2021 0.025372-5.4677 8.4414h9.5898l-4.9159 8.4665h1.3229l5.4035-9.5251h-9.4609l4.8512-7.3828z"/>
            </svg>
            Stromerzeugung
          </button>
        </li>
        <li class="c-tabs__nav-item" role="presentation">
          <button class="c-tabs__nav-link" id="electricity-consumption-tab" data-bs-toggle="tab" data-bs-target="#electricity-consumption" type="button" role="tab" aria-controls="electricity-consumption" aria-selected="false">
            <svg width="16" height="16" version="1.1" fill="currentColor" viewBox="0 0 16.933 16.933" xmlns="http://www.w3.org/2000/svg">
              <path d="m12.7 0.025321-3.175 5.2663h5.5563l-2.6458 4.2333h1.3229l3.175-5.2917h-5.5562l2.6458-4.208h-1.3229zm-6.8797 7.383c-1.455 1e-7 -2.6443 1.1914-2.6443 2.6463 4e-7 1.455 1.1893 2.6443 2.6443 2.6443 1.455 0 2.6463-1.1893 2.6464-2.6443 0-1.455-1.1914-2.6463-2.6464-2.6463zm0 1.0583c0.88302 0 1.588 0.705 1.588 1.588-2e-7 0.88302-0.705 1.588-1.588 1.588-0.88302 0-1.588-0.705-1.588-1.588-1e-7 -0.88302 0.705-1.588 1.588-1.588zm0 5.5568c-1.3916 0-2.6568 0.29501-3.6174 0.80874-0.90503 0.48404-1.5903 1.2072-1.6666 2.1012h1.0682c0.078026-0.39129 0.43118-0.81091 1.0986-1.1679 0.76313-0.40815 1.8785-0.68316 3.1171-0.68316 1.2386 0 2.3561 0.27501 3.1192 0.68316 0.66746 0.35698 1.0206 0.7766 1.0986 1.1679h1.0682c-0.076422-0.89393-0.7636-1.6171-1.6686-2.1012-0.96055-0.51373-2.2258-0.80874-3.6174-0.80874z"/>
            </svg>
            Strombedarf
          </button>
        </li>
      </ul>
      <div class="c-tabs__content">
        <div class="c-tabs__pane fade show active" id="electricity-prod" role="tabpanel" aria-labelledby="electricity-prod-tab">
          <div class="c-slider">
            <div class="c-slider__label">
              <span>Strombedarf Haushalte [%]</span>
<<<<<<< HEAD
              <img src="{% static 'images/icons/info.svg' %}" alt="Info Icon" class="i-icon" data-bs-toggle="tooltip" title="Info über Parameter" >
=======
              <img src="../../static/images/icons/i_info.svg" alt="Info Icon" class="i-icon" data-bs-toggle="tooltip" title="Info über Parameter" >
>>>>>>> 26d52c27
            </div>
            <input type="text" class="js-rs-wind-roof" name="my_range" value="" />
          </div>
          <div class="c-slider">
            <div class="c-slider__label">
              <span>Strombedarf GHD + Landwirtschaft [%]</span>
<<<<<<< HEAD
              <img src="{% static 'images/icons/info.svg' %}" alt="Info Icon" class="i-icon" data-bs-toggle="tooltip" title="Info über Parameter" >
=======
              <img src="../../static/images/icons/i_info.svg" alt="Info Icon" class="i-icon" data-bs-toggle="tooltip" title="Info über Parameter" >
>>>>>>> 26d52c27
            </div>
            <input type="text" class="js-rs-wind-ground" name="my_range" value="" />
          </div>
        </div>
        <div class="c-tabs__pane fade" id="electricity-consumption" role="tabpanel" aria-labelledby="electricity-consumption-tab">...</div>
      </div>
    </div>
  </div>
</div><|MERGE_RESOLUTION|>--- conflicted
+++ resolved
@@ -33,44 +33,28 @@
           <div class="c-slider">
             <div class="c-slider__label">
               <span>Photovoltaik (Dachanlagen) [MW]</span>
-<<<<<<< HEAD
-              <img src="{% static 'images/icons/info.svg' %}" alt="Info Icon" class="i-icon" data-bs-toggle="tooltip" title="Info über Parameter" >
-=======
-              <img src="../../static/images/icons/i_info.svg" alt="Info Icon" class="i-icon" data-bs-toggle="tooltip" title="Info über Parameter" >
->>>>>>> 26d52c27
+              <img src="{% static 'images/icons/i_info.svg' %}" alt="Info Icon" class="i-icon" data-bs-toggle="tooltip" title="Info über Parameter" >
             </div>
             <input type="text" class="js-rs-wind-roof" name="my_range" value="" />
           </div>
           <div class="c-slider">
             <div class="c-slider__label">
               <span>Photovoltaik (Freiflächenanlagen) [MW]</span>
-<<<<<<< HEAD
-              <img src="{% static 'images/icons/info.svg' %}" alt="Info Icon" class="i-icon" data-bs-toggle="tooltip" title="Info über Parameter" >
-=======
-              <img src="../../static/images/icons/i_info.svg" alt="Info Icon" class="i-icon" data-bs-toggle="tooltip" title="Info über Parameter" >
->>>>>>> 26d52c27
+              <img src="{% static 'images/icons/i_info.svg' %}" alt="Info Icon" class="i-icon" data-bs-toggle="tooltip" title="Info über Parameter" >
             </div>
             <input type="text" class="js-rs-wind-ground" name="my_range" value="" />
           </div>
           <div class="c-slider">
             <div class="c-slider__label">
               <span>Biomasse und Biogas [MW]</span>
-<<<<<<< HEAD
-              <img src="{% static 'images/icons/info.svg' %}" alt="Info Icon" class="i-icon" data-bs-toggle="tooltip" title="Info über Parameter" >
-=======
-              <img src="../../static/images/icons/i_info.svg" alt="Info Icon" class="i-icon" data-bs-toggle="tooltip" title="Info über Parameter" >
->>>>>>> 26d52c27
+              <img src="{% static 'images/icons/i_info.svg' %}" alt="Info Icon" class="i-icon" data-bs-toggle="tooltip" title="Info über Parameter" >
             </div>
             <input type="text" class="js-rs-wind-bio" name="my_range" value="" />
           </div>
           <div class="c-slider">
             <div class="c-slider__label">
               <span>Konventionelle Kraftwerke [MW]</span>
-<<<<<<< HEAD
-              <img src="{% static 'images/icons/info.svg' %}" alt="Info Icon" class="i-icon" data-bs-toggle="tooltip" title="Info über Parameter" >
-=======
-              <img src="../../static/images/icons/i_info.svg" alt="Info Icon" class="i-icon" data-bs-toggle="tooltip" title="Info über Parameter" >
->>>>>>> 26d52c27
+              <img src="{% static 'images/icons/i_info.svg' %}" alt="Info Icon" class="i-icon" data-bs-toggle="tooltip" title="Info über Parameter" >
             </div>
             <input type="text" class="js-rs-wind-kw" name="my_range" value="" />
           </div>
@@ -110,22 +94,14 @@
           <div class="c-slider">
             <div class="c-slider__label">
               <span>Strombedarf Haushalte [%]</span>
-<<<<<<< HEAD
-              <img src="{% static 'images/icons/info.svg' %}" alt="Info Icon" class="i-icon" data-bs-toggle="tooltip" title="Info über Parameter" >
-=======
-              <img src="../../static/images/icons/i_info.svg" alt="Info Icon" class="i-icon" data-bs-toggle="tooltip" title="Info über Parameter" >
->>>>>>> 26d52c27
+              <img src="{% static 'images/icons/i_info.svg' %}" alt="Info Icon" class="i-icon" data-bs-toggle="tooltip" title="Info über Parameter" >
             </div>
             <input type="text" class="js-rs-wind-roof" name="my_range" value="" />
           </div>
           <div class="c-slider">
             <div class="c-slider__label">
               <span>Strombedarf GHD + Landwirtschaft [%]</span>
-<<<<<<< HEAD
-              <img src="{% static 'images/icons/info.svg' %}" alt="Info Icon" class="i-icon" data-bs-toggle="tooltip" title="Info über Parameter" >
-=======
-              <img src="../../static/images/icons/i_info.svg" alt="Info Icon" class="i-icon" data-bs-toggle="tooltip" title="Info über Parameter" >
->>>>>>> 26d52c27
+              <img src="{% static 'images/icons/i_info.svg' %}" alt="Info Icon" class="i-icon" data-bs-toggle="tooltip" title="Info über Parameter" >
             </div>
             <input type="text" class="js-rs-wind-ground" name="my_range" value="" />
           </div>
