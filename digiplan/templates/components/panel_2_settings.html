--- conflicted
+++ resolved
@@ -29,39 +29,7 @@
       </ul>
       <div class="c-tabs__content">
         <div class="c-tabs__pane fade show active" id="wind" role="tabpanel" aria-labelledby="wind-tab">
-<<<<<<< HEAD
           {{energysystem}}
-=======
-          {% crispy energysystem %}
-          <div class="c-slider">
-            <div class="c-slider__label">
-              <span>Photovoltaik (Dachanlagen) [MW]</span>
-              <img src="{% static 'images/icons/i_info.svg' %}" alt="Info Icon" class="i-icon" data-bs-toggle="tooltip" title="Info über Parameter" >
-            </div>
-            <input type="text" class="js-rs-wind-roof" name="my_range" value="" />
-          </div>
-          <div class="c-slider">
-            <div class="c-slider__label">
-              <span>Photovoltaik (Freiflächenanlagen) [MW]</span>
-              <img src="{% static 'images/icons/i_info.svg' %}" alt="Info Icon" class="i-icon" data-bs-toggle="tooltip" title="Info über Parameter" >
-            </div>
-            <input type="text" class="js-rs-wind-ground" name="my_range" value="" />
-          </div>
-          <div class="c-slider">
-            <div class="c-slider__label">
-              <span>Biomasse und Biogas [MW]</span>
-              <img src="{% static 'images/icons/i_info.svg' %}" alt="Info Icon" class="i-icon" data-bs-toggle="tooltip" title="Info über Parameter" >
-            </div>
-            <input type="text" class="js-rs-wind-bio" name="my_range" value="" />
-          </div>
-          <div class="c-slider">
-            <div class="c-slider__label">
-              <span>Konventionelle Kraftwerke [MW]</span>
-              <img src="{% static 'images/icons/i_info.svg' %}" alt="Info Icon" class="i-icon" data-bs-toggle="tooltip" title="Info über Parameter" >
-            </div>
-            <input type="text" class="js-rs-wind-kw" name="my_range" value="" />
-          </div>
->>>>>>> 48afa680
         </div>
         <div class="c-tabs__pane fade" id="pv" role="tabpanel" aria-labelledby="pv-tab">...</div>
       </div>
