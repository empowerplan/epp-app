<<<<<<< HEAD
<div class="results__header">
  <h2>Allgemein</h2>
</div>
<div class="results__row">
  <div class="results__item">
    <div id="chart5" class="results__chart"></div>
    <div class="results__text">
      In dieser Darstellung sind die Ergebnisse der beiden Szenarien für die Stromerzeugung gegeneinander aufgetragen. Auf der linken Seite findet sich die Zusammensetzung des von Ihnen erstellten Szenarios, auf der rechten die des Referenzszenarios. Auf diese Art lässt sich sowohl die Gesamterzeugung als auch die Erzeugung der unterschiedlichen Technologien vergleichen.
=======
<div class="tab-content" id="results-pills-content">
  <div class="tab-pane fade show active" id="results-general" role="tabpanel" aria-labelledby="results-general-pill">
    <div class="results__row">
      <div class="results__item">
        <div id="detailed_overview_chart" class="results__chart"></div>
        <div class="results__text">
          In dieser Darstellung sind die Ergebnisse der beiden Szenarien für die Stromerzeugung gegeneinander aufgetragen. Auf der linken Seite findet sich die Zusammensetzung des von Ihnen erstellten Szenarios, auf der rechten die des Referenzszenarios. Auf diese Art lässt sich sowohl die Gesamterzeugung als auch die Erzeugung der unterschiedlichen Technologien vergleichen.
        </div>
      </div>
      <div class="results__item">
        <div id="ghg_overview_chart" class="results__chart"></div>
        <div class="results__text">
          In dieser Darstellung sind die Ergebnisse der beiden Szenarien für die Stromerzeugung gegeneinander aufgetragen. Auf der linken Seite findet sich die Zusammensetzung des von Ihnen erstellten Szenarios, auf der rechten die des Referenzszenarios. Auf diese Art lässt sich sowohl die Gesamterzeugung als auch die Erzeugung der unterschiedlichen Technologien vergleichen.
        </div>
      </div>
>>>>>>> 170da4d8
    </div>
  </div>
  <div class="tab-pane fade" id="results-electricity" role="tabpanel" aria-labelledby="results-electricity-pill">Strom</div>
  <div class="tab-pane fade" id="results-heat" role="tabpanel" aria-labelledby="results-heat-heat">Wärme</div>
  <div class="tab-pane fade" id="results-mobility" role="tabpanel" aria-labelledby="results-mobility-pill">Verkehr</div>
</div>
<|MERGE_RESOLUTION|>--- conflicted
+++ resolved
@@ -1,29 +1,17 @@
-<<<<<<< HEAD
 <div class="results__header">
   <h2>Allgemein</h2>
 </div>
 <div class="results__row">
   <div class="results__item">
-    <div id="chart5" class="results__chart"></div>
+    <div id="detailed_overview_chart" class="results__chart"></div>
     <div class="results__text">
       In dieser Darstellung sind die Ergebnisse der beiden Szenarien für die Stromerzeugung gegeneinander aufgetragen. Auf der linken Seite findet sich die Zusammensetzung des von Ihnen erstellten Szenarios, auf der rechten die des Referenzszenarios. Auf diese Art lässt sich sowohl die Gesamterzeugung als auch die Erzeugung der unterschiedlichen Technologien vergleichen.
-=======
-<div class="tab-content" id="results-pills-content">
-  <div class="tab-pane fade show active" id="results-general" role="tabpanel" aria-labelledby="results-general-pill">
-    <div class="results__row">
-      <div class="results__item">
-        <div id="detailed_overview_chart" class="results__chart"></div>
-        <div class="results__text">
-          In dieser Darstellung sind die Ergebnisse der beiden Szenarien für die Stromerzeugung gegeneinander aufgetragen. Auf der linken Seite findet sich die Zusammensetzung des von Ihnen erstellten Szenarios, auf der rechten die des Referenzszenarios. Auf diese Art lässt sich sowohl die Gesamterzeugung als auch die Erzeugung der unterschiedlichen Technologien vergleichen.
-        </div>
-      </div>
-      <div class="results__item">
-        <div id="ghg_overview_chart" class="results__chart"></div>
-        <div class="results__text">
-          In dieser Darstellung sind die Ergebnisse der beiden Szenarien für die Stromerzeugung gegeneinander aufgetragen. Auf der linken Seite findet sich die Zusammensetzung des von Ihnen erstellten Szenarios, auf der rechten die des Referenzszenarios. Auf diese Art lässt sich sowohl die Gesamterzeugung als auch die Erzeugung der unterschiedlichen Technologien vergleichen.
-        </div>
-      </div>
->>>>>>> 170da4d8
+    </div>
+  </div>
+  <div class="results__item">
+    <div id="ghg_overview_chart" class="results__chart"></div>
+    <div class="results__text">
+      In dieser Darstellung sind die Ergebnisse der beiden Szenarien für die Stromerzeugung gegeneinander aufgetragen. Auf der linken Seite findet sich die Zusammensetzung des von Ihnen erstellten Szenarios, auf der rechten die des Referenzszenarios. Auf diese Art lässt sich sowohl die Gesamterzeugung als auch die Erzeugung der unterschiedlichen Technologien vergleichen.
     </div>
   </div>
   <div class="tab-pane fade" id="results-electricity" role="tabpanel" aria-labelledby="results-electricity-pill">Strom</div>
