{% extends "base.html" %}
{% load static i18n compress %}

{% block js_head %}
  {% compress js %}
    <script src="{% static 'vendors/maplibre/js/maplibre-gl.js' %}"></script>
  {% endcompress %}
{% endblock %}

{% block css %}
  {% compress css %}
    <link href="{% static 'vendors/maplibre/css/maplibre-gl.css' %}" rel='stylesheet'/>
    <link href="{% static 'vendors/shepherd/shepherd.css' %}" rel='stylesheet'/>
  {% endcompress %}
  {{ block.super }}
{% endblock %}

{% block content %}

  {% include 'modals/imprint.html' %}
  {% include 'modals/privacy.html' %}
  <div class="main-container">

    <nav class="top-nav navbar navbar-expand-lg navbar-light bg-body"
         aria-label="Navbar mit Links zu den anderen Seiten">
      <div class="container-fluid">
        <a class="top-nav__brand navbar-brand" href="#">
          <img src="{% static 'images/logos/EmPowerPlan-logo-horizontal.png' %}" alt="EmPowerPlan Logo">
        </a>
        <button class="navbar-toggler" type="button" data-bs-toggle="collapse"
            data-bs-target="#navbarsExample03" aria-controls="navbarsExample03"
            aria-expanded="false" aria-label="Toggle navigation">
          <span class="navbar-toggler-icon"></span>
        </button>

        <div class="collapse navbar-collapse" id="navbarsExample03">
          <ul class="navbar-nav ms-auto mb-2 mb-sm-0">
            <li class="nav-item">
              <a class="nav-link active" id="mapView" aria-current="page"
                 href="#">{% translate "App" %}</a>
            </li>
            <li class="nav-item" data-bs-toggle="offcanvas"
                href="#offcanvasDocumentation" role="button"
                aria-controls="offcanvasDocumentation">
              <a class="nav-link" href="#">{% translate "Documentation" %}</a>
            </li>
<!--            <li class="nav-item" data-bs-toggle="offcanvas" href="#offcanvasSources"-->
<!--                role="button" aria-controls="offcanvasSources">-->
<!--              <a class="nav-link" href="#">{% translate "Sources" %}</a>-->
<!--            </li>-->
            <li class="nav-item" data-bs-toggle="offcanvas" href="#offcanvasContact"
                role="button" aria-controls="offcanvasContact">
              <a class="nav-link" href="#">{% translate "Contact" %}</a>
            </li>
          </ul>
        </div>
      </div>
    </nav>

    <section class="wizard">
      <div class="wizard__wrap">
        <div class="wizard__back">
          <button type="button" id="menu_previous_btn" hidden>
            <svg width="16" height="16" version="1.1" fill="currentColor" viewBox="0 0 16.933 16.933" xmlns="http://www.w3.org/2000/svg">
              <path d="m10.794 16.748 1.4961-1.4961-6.7832-6.7832 6.7832-6.7832-1.4961-1.4961-8.2793 8.2793z"/>
            </svg>
            <span>Zurück</span>
          </button>
        </div>
        <div class="wizard__main">
          <ul class="wizard__list nav nav-tabs" role="tablist">
            <li id="step_1_challenges" class="wizard__list-item active" role="presentation">
              <span class="wizard__list-number">1</span>
              <span class="wizard__list-text">Herausforderungen</span>
            </li>
            <li id="step_2_today" class="wizard__list-item" role="presentation">
              <span class="wizard__list-number">2</span>
              <span class="wizard__list-text">Region heute</span>
            </li>
            <li id="step_3_scenarios" class="wizard__list-item" role="presentation">
              <span class="wizard__list-number">3</span>
              <span class="wizard__list-text">Szenarien</span>
            </li>
            <li id="step_4_settings" class="wizard__list-item" role="presentation">
              <span class="wizard__list-number">4</span>
              <span class="wizard__list-text">Einstellungen</span>
            </li>
            <li id="step_5_results" class="wizard__list-item" role="presentation">
              <span class="wizard__list-number">5</span>
              <span class="wizard__list-text">Ergebnisse</span>
            </li>
          </ul>
        </div>
        <div class="wizard__next">
          <button type="button" id="menu_next_btn" class="button button--secondary">
            <span>Weiter</span>
            <svg width="16" height="16" version="1.1" fill="currentColor" viewBox="0 0 16.933 16.933" xmlns="http://www.w3.org/2000/svg">
              <path d="m6.1387 0.1875-1.4961 1.4961 6.7832 6.7832-6.7832 6.7832 1.4961 1.4961 8.2793-8.2793z"/>
            </svg>
          </button>
        </div>
      </div>
    </section>

    <div class="main-layout">
      <section class="map-content">
        {% include 'components/panel.html' %}
        <pre id="info"></pre>
        {% include 'components/map.html' %}
      </section>
      <footer class="footer">
        <div class="footer__links">
          <ul>
            <li>
              <button type="button" data-bs-toggle="modal" data-bs-target="#imprintModal">
                {% translate "Imprint" %}
              </button>
            </li>
            <li>
              <button type="button" data-bs-toggle="modal" data-bs-target="#privacyModal">
                {% translate "Data privacy" %}
              </button>
            </li>
          </ul>
        </div>
      </footer>
    </div>
  </div>

  {% include 'offcanvas/documentation.html' %}
  {% include 'offcanvas/contact.html' %}

{% endblock content %}

{% block js_body %}
  {{ block.super }}

  {% include 'django_mapengine/map_json.html' %}

  {{ store_cold_init|json_script:"store_cold_init" }}
  {{ detailed_overview|json_script:"detailed_overview" }}
  {{ ghg_overview|json_script:"ghg_overview" }}
  {{ electricity_overview|json_script:"electricity_overview" }}
  {{ electricity_autarky|json_script:"electricity_autarky" }}
<!--  {{ mobility_overview|json_script:"mobility_overview" }}-->
<!--  {{ mobility_ghg|json_script:"mobility_ghg" }}-->
  {{ heat_decentralized|json_script:"heat_decentralized" }}
  {{ heat_centralized|json_script:"heat_centralized" }}
  {{ ghg_history|json_script:"ghg_history" }}
  {{ ghg_reduction|json_script:"ghg_reduction" }}
  {{ onboarding_wind|json_script:"onboarding_wind" }}
  {{ onboarding_pv_ground|json_script:"onboarding_pv_ground" }}
  {{ onboarding_pv_roof|json_script:"onboarding_pv_roof" }}
  {{ settings_parameters|json_script:"settings_parameters" }}

  {% compress js %}
    {% include 'django_mapengine/map_js.html' %}
    <script src="{% static 'django_mapengine/js/basemaps.js' %}" type="text/javascript"></script>
    {% if not debug %}
      <script src="{% static 'vendors/shepherd/shepherd.min.js' %}" type="text/javascript"></script>
      <script src="{% static 'js/intro_tour.js' %}" type="text/javascript"></script>
    {% endif %}
    <script src="{% static 'js/state.js' %}" type="text/javascript"></script>
    <script src="{% static 'js/charts.js' %}" type="text/javascript"></script>
<<<<<<< HEAD
=======
    <script src="{% static 'js/sliders.js' %}" type="text/javascript"></script>
    <script src="{% static 'js/layers-box.js' %}"></script>
>>>>>>> 5db02654
  {% endcompress %}
    <script src="{% static 'js/results.js' %}" type="module"></script>
    <script src="{% static 'js/sliders.js' %}" type="module"></script>
    <script type="text/javascript">
      const tooltipTriggerList = document.querySelectorAll('[data-bs-toggle="tooltip"]')
      const tooltipList = [...tooltipTriggerList].map(tooltipTriggerEl => new bootstrap.Tooltip(tooltipTriggerEl))
    </script>

{% endblock js_body %}<|MERGE_RESOLUTION|>--- conflicted
+++ resolved
@@ -162,11 +162,7 @@
     {% endif %}
     <script src="{% static 'js/state.js' %}" type="text/javascript"></script>
     <script src="{% static 'js/charts.js' %}" type="text/javascript"></script>
-<<<<<<< HEAD
-=======
-    <script src="{% static 'js/sliders.js' %}" type="text/javascript"></script>
     <script src="{% static 'js/layers-box.js' %}"></script>
->>>>>>> 5db02654
   {% endcompress %}
     <script src="{% static 'js/results.js' %}" type="module"></script>
     <script src="{% static 'js/sliders.js' %}" type="module"></script>
