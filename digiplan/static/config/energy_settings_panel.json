{
  "s_w_1": {
    "class": "js-slider js-slider-panel js-power-mix",
    "color": "#6A89CC",
    "grid": false,
    "label": "{% trans 'Windenergie (MW)' %}",
    "max": 1512,
    "min": 0,
    "start": 30,
    "status_quo": 50,
    "step": 5,
    "tooltip": "{% trans 'Nennleistung der in der Region installierten Windenergieanlagen in Megawatt. Die dargestellten Ziele für 2045 sind abgeleitet aus den im Windenergieflächenbedarfsgesetz festgesetzten Zielen für Sachsen-Anhalt (2,2 % bis 2032).\n\nHinweis: Da sich die Einstellung immer auf zukünftige, ertragreichere Anlagen bezieht, führt auch die Beibehaltung der aktuellen Anlagenkapazität zu Ertragssteigerungen.' %} ",
    "type": "slider",
    "sidepanel": true
  },
  "s_w_3": {
    "class": "js-sidepanel-switch",
    "label": "{% trans 'Nur bestehende VR/EG' %}",
    "tooltip": "{% trans 'Nur die in 2022 rechtskräftig ausgewiesenen Vorrang-/Eignungsgebiete nach Sachlichem Teilplan Wind 2018 verwenden (ca. 0,9 % der Fläche).' %}",
    "type": "switch"
  },
  "s_w_4": {
    "class": "js-sidepanel-switch",
    "label": "{% trans 'Planabsicht nach STP Wind 2024' %}",
    "tooltip": "{% trans 'Planabsicht der Regionalen Planungsgemeinschaft nach Vorentwurf für Sachlichen Teilplan Wind 2024 (ca. 2 % der Fläche).' %}",
    "type": "switch"
  },
    "s_w_4_1": {
    "class": "js-sidepanel-switch",
    "label": "{% trans 'Vorranggebiete' %}",
    "tooltip": "{% trans 'Vorranggebiete: Planabsicht der Regionalen Planungsgemeinschaft nach Ideenkarte für Sachlichen Teilplan Wind 2027 (ca. 2,7 % der Fläche).' %}",
    "type": "switch"
  },
    "s_w_4_2": {
    "class": "js-sidepanel-switch",
    "label": "{% trans 'Vorranggebiete Repowering' %}",
    "tooltip": "{% trans 'Vorranggebiete für Repowering: Planabsicht der Regionalen Planungsgemeinschaft nach Ideenkarte für Sachlichen Teilplan Wind 2027 (ca. 0,3 % der Fläche).' %}",
    "type": "switch"
  },
  "s_w_5": {
    "class": "js-sidepanel-switch",
    "label": "{% trans 'Freier Zubau im Suchraum' %}",
    "tooltip": "{% trans 'Hier kann die Nutzung der von der Regionalen Planungsgemeinschaft ermittelten Suchräume frei eingestellt werden.\nDiese Suchräume können jedoch nur zu einem Teil für die Windenergie genutzt werden.' %}",
    "type": "switch"
  },
  "s_w_6": {
<<<<<<< HEAD
    "class": "js-slider",
=======
    "class": "js-slider js-slider-detail-panel",
>>>>>>> 846e1928
    "label": "{% trans 'Flächennutzung (%)' %}",
    "tooltip": "{% trans '' %}",
    "max": 2,
    "min": 0,
    "start": 0,
    "step": 0.2,
    "type": "slider",
    "required": false
  },
  "s_w_7": {
<<<<<<< HEAD
    "class": "js-slider",
=======
    "class": "js-slider js-slider-detail-panel",
>>>>>>> 846e1928
    "label": "{% trans 'Flächennutzung (%)' %}",
    "tooltip": "{% trans '' %}",
    "max": 4,
    "min": 0,
    "start": 0,
    "step": 0.2,
    "type": "slider",
    "required": false
  },
    "s_w_5_1": {
    "class": "js-slider js-slider-detail-panel",
    "label": "{% trans 'Nutzung Suchraum Offenland' %}",
    "tooltip": "{% trans 'Hier kann die Nutzung des von der Regionalen Planungsgemeinschaft ermittelten Suchraums im Offenland frei eingestellt werden.\nDieser Suchraum kann jedoch nur zu einem Teil für die Windenergie genutzt werden.' %}",
    "max": 100,
    "min": 0,
    "start": 0,
    "step": 5,
    "type": "slider",
    "required": false
  },
    "s_w_5_2": {
    "class": "js-slider js-slider-detail-panel",
    "label": "{% trans 'Nutzung Suchraum Wald' %}",
    "tooltip": "{% trans 'Hier kann die Nutzung des von der Regionalen Planungsgemeinschaft ermittelten Suchraums in Wäldern frei eingestellt werden.\nDieser Suchraum kann jedoch nur zu einem Teil für die Windenergie genutzt werden.' %}",
    "max": 100,
    "min": 0,
    "start": 0,
    "step": 5,
    "type": "slider",
    "required": false
  },
  "s_pv_ff_1": {
    "class": "js-slider js-slider-panel js-power-mix",
    "color": "#EFAD25",
    "grid": false,
    "label": "{% trans 'Freiflächen-PV (MWp)' %}",
    "max": 1200,
    "min": 0,
    "start": 30,
    "status_quo": 50,
    "step": 5,
    "tooltip": "{% trans 'Nennleistung der in der Region installierten Freiflächen-PV-Anlagen in Megawatt (peak). Die dargestellten Ziele für 2045 sind abgeleitet aus den im EEG festgesetzten Zielen und den verfügbaren Potenzialen in der Region.\n\nHinweis: Da sich die Einstellung immer auf zukünftige, ertragreichere Anlagen bezieht, führt auch die Beibehaltung der aktuellen Anlagenkapazität zu Ertragssteigerungen.' %}",
    "type": "slider",
    "sidepanel": true
  },
  "s_pv_ff_3": {
    "class": "js-slider js-slider-detail-panel",
    "label": "{% trans 'Flächen entlang Autobahnen und Schienenwegen (%)' %} ",
    "max": 100,
    "min": 0,
    "start": 0,
    "step": 5,
    "tooltip": "{% trans 'Welcher Flächenanteil entlang von Autobahnen und Schienenwegen (500 m-Streifen) soll durch PV-Freiflächenanlagen genutzt werden? 100 % ist hierbei das maximal zur Verfügung stehende Potenzial (Kartendarstellung), das jedoch nur zu einem Teil genutzt werden kann. Die Potenzialflächen stammen aus dem PV- und Windflächenrechner des RLI.' %} ",
    "type": "slider"
  },
  "s_pv_ff_4": {
    "class": "js-slider js-slider-detail-panel",
    "label": "{% trans 'Agrar- und Grünlandflächen (%)' %} ",
    "max": 100,
    "min": 0,
    "start": 0,
    "step": 5,
    "tooltip": "{% trans 'Welcher Flächenanteil auf Agrar- und Grünlandflächen mit geringer Bodengüte (SQR<40) soll durch PV-Freiflächenanlagen genutzt werden? 100 % ist hierbei das maximal zur Verfügung stehende Potenzial (Kartendarstellung), das jedoch nur zu einem Teil genutzt werden kann. Die Potenzialflächen stammen aus dem PV- und Windflächenrechner des RLI.' %} ",
    "type": "slider"
  },
  "s_pv_d_1": {
    "class": "js-slider js-slider-panel js-power-mix",
    "color": "#FFD660",
    "grid": false,
    "label": "{% trans 'Aufdach-PV (MWp)' %}",
    "max": 400,
    "min": 0,
    "start": 30,
    "status_quo": 50,
    "step": 5,
    "tooltip": "{% trans 'Nennleistung der in der Region installierten PV-Aufdachanlagen in Megawatt (peak). Die dargestellten Ziele für 2045 sind abgeleitet aus den im EEG festgesetzten Zielen und den verfügbaren Potenzialen (Dachflächen) in der Region.\n\nHinweis: Da sich die Einstellung immer auf zukünftige, ertragreichere Anlagen bezieht, führt auch die Beibehaltung der aktuellen Anlagenkapazität zu Ertragssteigerungen.' %}",
    "type": "slider",
    "sidepanel": true
  },
  "s_pv_d_3": {
    "class": "js-slider js-slider-detail-panel",
    "label": "{% trans 'Anteil genutzter Dächer (%)' %}",
    "max": 100,
    "min": 0,
    "start": 0,
    "step": 5,
    "tooltip": "{% trans 'Anteil genutzter Dächer (%). Das Maximum liegt hierbei bei 50 % aller Dächer von nicht-denkmalgeschützten Gebäuden aller Ausrichtungen inkl. Flachdächer. Die Dachflächenpotenziale wurden auf Basis des Webtools der Regionalen Planungsgemeinschaft berechnet.' %}",
    "type": "slider"
  },
    "s_pv_d_4": {
    "class": "js-slider js-slider-detail-panel",
    "label": "{% trans 'Anteil Anlagen mit Stromspeicher (%)' %}",
    "max": 100,
    "min": 0,
    "start": 0,
    "step": 5,
    "tooltip": "{% trans 'Anteil der PV-Aufdachanlagen, die mit einem Strom(heim)speicher ausgestattet werden.' %}",
    "type": "slider"
  },
  "s_h_1": {
    "class": "js-slider js-slider-panel js-power-mix",
    "color": "#A9BDE8",
    "label": "{% trans 'Wasserkraft (MW)' %}",
    "max": 30,
    "min": 0,
    "start": 5,
    "status_quo": 15,
    "step": 1,
    "tooltip": "{% trans 'Nennleistung der in der Region installierten Laufwasserkraftwerke in Megawatt. Da das Potenzial hier als ausgeschöpft gilt, werden nur bestehende Anlagen berücksichtigt.' %}",
    "type": "slider"
  },
  "s_v_1": {
    "class": "js-slider js-slider-panel",
    "grid": false,
    "label": "{% trans 'Stromverbrauch, ohne Wärme (%)' %}",
    "max": 210,
    "min": 50,
    "start": 50,
    "status_quo": 50,
    "step": 10,
    "tooltip": "{% trans 'Relativer Stromverbrauch von Haushalten, GHD und Industrie gegenüber heute, ohne Bereitstellung von Wärme durch Power-to-Heat (z. B. Wärmepumpen). Das dargestellte Ziel für 2045 ist abgeleitet aus den BMWK Langfristszenarien.' %}",
    "type": "slider",
    "sidepanel": true
  },
  "s_v_3": {
    "class": "js-slider js-slider-detail-panel",
    "grid": false,
    "label": "{% trans 'Haushalte (%)' %}",
    "max": 200,
    "min": 50,
    "start": 100,
    "step": 10,
    "tooltip": "{% trans 'Relativer Stromverbrauch gegenüber heute. Das dargestellte Ziel für 2045 ist abgeleitet aus den BMWK Langfristszenarien.' %}",
    "type": "slider"
  },
  "s_v_4": {
    "class": "js-slider js-slider-detail-panel",
    "label": "{% trans 'Gewerbe, Handel, Dienstleistungen (%)' %}",
    "max": 200,
    "min": 50,
    "start": 100,
    "step": 10,
    "tooltip": "{% trans 'Relativer Stromverbrauch gegenüber heute. Das dargestellte Ziel für 2045 ist abgeleitet aus den BMWK Langfristszenarien.' %}",
    "type": "slider"
  },
  "s_v_5": {
    "class": "js-slider js-slider-detail-panel",
    "label": "{% trans 'Industrie (%)' %}",
    "max": 200,
    "min": 50,
    "start": 100,
    "step": 10,
    "tooltip": "{% trans 'Relativer Stromverbrauch gegenüber heute. Das dargestellte Ziel für 2045 ist abgeleitet aus den BMWK Langfristszenarien.' %}",
    "type": "slider"
  },
  "s_s_g_1": {
    "class": "js-slider js-slider-panel",
    "label": "{% trans 'Großbatterien: Zwischenspeicherung der tägl. Einspeisung durch Windenergie und Freiflächen-PV (%)' %}",
    "max": 20,
    "min": 0,
    "start": 2,
    "status_quo": 3,
    "step": 0.1,
    "tooltip": "{% trans 'Wieviel der täglich (im Mittel) eingespeisten Energiemenge aus Windenergie und Freiflächen-PV sollen mit Hilfe von Großbatterien zwischengespeichert werden können?\n\nHinweis: PV-Heimspeicher kannst Du bei Aufdach-PV einstellen.' %}",
    "type": "slider"
  }
}<|MERGE_RESOLUTION|>--- conflicted
+++ resolved
@@ -44,11 +44,7 @@
     "type": "switch"
   },
   "s_w_6": {
-<<<<<<< HEAD
-    "class": "js-slider",
-=======
-    "class": "js-slider js-slider-detail-panel",
->>>>>>> 846e1928
+    "class": "js-slider js-slider-detail-panel",
     "label": "{% trans 'Flächennutzung (%)' %}",
     "tooltip": "{% trans '' %}",
     "max": 2,
@@ -59,11 +55,7 @@
     "required": false
   },
   "s_w_7": {
-<<<<<<< HEAD
-    "class": "js-slider",
-=======
-    "class": "js-slider js-slider-detail-panel",
->>>>>>> 846e1928
+    "class": "js-slider js-slider-detail-panel",
     "label": "{% trans 'Flächennutzung (%)' %}",
     "tooltip": "{% trans '' %}",
     "max": 4,
