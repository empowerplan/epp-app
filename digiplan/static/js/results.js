--- conflicted
+++ resolved
@@ -20,24 +20,12 @@
 ];
 
 const resultCharts = {
-<<<<<<< HEAD
     "wind_capacity": "wind_capacity_chart",
     "wind_areas": "wind_areas_chart",
     "pv_ground_capacity": "pv_ground_capacity_chart",
     "pv_ground_areas": "pv_ground_areas_chart",
     "pv_roof_capacity": "pv_roof_capacity_chart",
     "pv_roof_areas": "pv_roof_areas_chart",
-    "electricity_overview": "electricity_overview_chart",
-    "electricity_autarky": "electricity_autarky_chart",
-    "heat_centralized": "heat_centralized_chart",
-    "heat_decentralized": "heat_decentralized_chart",
-=======
-  electricity_overview: "electricity_overview_chart",
-  electricity_autarky: "electricity_autarky_chart",
-  ghg_reduction: "ghg_reduction_chart",
-  heat_centralized: "heat_centralized_chart",
-  heat_decentralized: "heat_decentralized_chart",
->>>>>>> b9ee1a0a
 };
 
 // Setup
