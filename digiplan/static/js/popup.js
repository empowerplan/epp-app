--- conflicted
+++ resolved
@@ -113,29 +113,28 @@
             const xAxisData = createListByName("key", series);
             const yAxisData = createListByName("value", series);
             const option = {
-<<<<<<< HEAD
               title: {
                 text: 'this is a test'
               },
               animation: false,
               tooltip: {
-                trigger: 'axis',
+                trigger: 'axis', 
                 axisPointer: {
-=======
-              animation: false, tooltip: {
-                trigger: 'axis', axisPointer: {
->>>>>>> 391ac4ca
                   type: 'shadow'
                 }
-              }, grid: {
+              }, 
+              grid: {
                 left: '3%', right: '4%', bottom: '3%', containLabel: true
-              }, xAxis: [{
+              }, 
+              xAxis: [{
                 type: 'category', data: xAxisData, axisTick: {
                   alignWithLabel: true
                 }
-              }], yAxis: [{
+              }], 
+              yAxis: [{
                 type: 'value'
-              }], series: [{
+              }], 
+              series: [{
                 name: 'Direct', type: 'bar', barWidth: '60%', data: yAxisData,
               }]
             };
