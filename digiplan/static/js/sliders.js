--- conflicted
+++ resolved
@@ -405,7 +405,6 @@
   return logMessage(msg);
 }
 
-<<<<<<< HEAD
 function updateWindSelection(msg) {
   const windInput = document.getElementById("id_wind_year");
   const currentWindTab = document
@@ -423,10 +422,7 @@
   return logMessage(msg);
 }
 
-function hidePotentialLayers(msg) {
-=======
 export function hidePotentialLayers(msg) {
->>>>>>> fc4420c4
   for (const layer of potentialPVLayers
     .concat(potentialPVRoofLayers)
     .concat(potentialWindLayers)) {
