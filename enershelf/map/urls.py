--- conflicted
+++ resolved
@@ -12,11 +12,8 @@
 urlpatterns = [
     path("", views.MapGLView.as_view(), name="map"),
     path("clusters", views.get_clusters, name="clusters"),
-<<<<<<< HEAD
+    path("districts", views.get_districts, name="districts"),
     path("search/", view=views.search, name="search"),
-=======
-    path("districts", views.get_districts, name="districts"),
->>>>>>> 1286bd96
 ]
 
 urlpatterns += [
