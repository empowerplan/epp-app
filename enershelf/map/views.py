import json
import uuid

from queryset_sequence import QuerySetSequence

from django.conf import settings
from django.views.generic import TemplateView
from django.http import JsonResponse

from .layers import ALL_LAYERS, REGION_LAYERS, RASTER_LAYERS, ALL_SOURCES, LAYERS_CATEGORIES, POPUPS
from config.settings.base import (
    USE_DISTILLED_MVTS,
    PASSWORD_PROTECTION,
    PASSWORD,
    MAPBOX_TOKEN,
    MAPBOX_STYLE_LOCATION,
)
from .forms import RegionFilterForm, StaticLayerForm
from .config import STORE_COLD_INIT, STORE_HOT_INIT, SOURCES, MAP_IMAGES, CLUSTER_GEOJSON_FILE, ZOOM_LEVELS
from . import models


class MapGLView(TemplateView):
    template_name = "map.html"
    extra_context = {
        "password_protected": PASSWORD_PROTECTION,
        "password": PASSWORD,
        "mapbox_token": MAPBOX_TOKEN,
        "mapbox_style_location": MAPBOX_STYLE_LOCATION,
        "map_images": MAP_IMAGES,
        "all_layers": ALL_LAYERS,
        "raster_layers": RASTER_LAYERS,
        "all_sources": ALL_SOURCES,
        "popups": POPUPS,
        "region_filter": RegionFilterForm(),
        "area_switches": {
            category: [StaticLayerForm(layer) for layer in layers] for category, layers in LAYERS_CATEGORIES.items()
        },
        "use_distilled_mvts": USE_DISTILLED_MVTS,
        "store_hot_init": STORE_HOT_INIT,
        "zoom_levels": ZOOM_LEVELS,
    }

    def get_context_data(self, **kwargs):
        # Add unique session ID
        session_id = str(uuid.uuid4())
        context = super(MapGLView, self).get_context_data(**kwargs)
        context["session_id"] = session_id

        # Add layer styles
        with open(settings.APPS_DIR.path("static").path("styles").path("layer_styles.json"), "r",) as regions:
            context["layer_styles"] = json.loads(regions.read())

        # Categorize sources
        categorized_sources = {
            category: [SOURCES[layer.source] for layer in layers if layer.source in SOURCES]
            for category, layers in LAYERS_CATEGORIES.items()
        }
        context["sources"] = categorized_sources

        # Add popup-layer IDs to cold store
        STORE_COLD_INIT["popup_layers"] = [popup.layer_id for popup in POPUPS]
        STORE_COLD_INIT["region_layers"] = [layer.id for layer in REGION_LAYERS if layer.id.startswith("fill")]
        context["store_cold_init"] = json.dumps(STORE_COLD_INIT)

        return context


def get_clusters(request):
    with open(CLUSTER_GEOJSON_FILE, "r") as geojson_file:
        clusters = json.load(geojson_file)
        return JsonResponse(clusters)


<<<<<<< HEAD
def search(request):
    if "query" not in request.GET:
        return JsonResponse({"error": "query not in correct form, example: ?query=Berlin (GET)"}, status=400,)

    # Get queryset
    qs = (
        QuerySetSequence(models.Country.objects.all(), models.State.objects.all(), models.District.objects.all(),)
        .filter(name__istartswith=request.GET.get("query"))
        .order_by("name")[:5]
    )

    # Get duplicate names of features
    names = [feature.name for feature in qs]
    duplicate_names = []
    seen = {}
    for x in names:
        if x not in seen:
            seen[x] = 1
        else:
            if seen[x] == 1:
                duplicate_names.append(x)
            seen[x] += 1

    # Create suggestions
    suggestions = [
        {
            # If name is duplicate also supply feature type
            "value": f"{feature.name} ({feature.type})" if feature.name in duplicate_names else feature.name,
            "data": {"id": feature.id, "name": feature.name, "bbox": f"{feature.geom.extent}"},
        }
        for feature in qs
    ]

    result = {
        "query": "Unit",
        "suggestions": suggestions,
    }

    return JsonResponse(result, safe=False)
=======
def get_districts(request):
    states = request.GET.getlist("states[]")
    districts = models.District.objects.filter(state__name__in=states).order_by("name").values_list("name", flat=True)
    return JsonResponse({"districts": list(districts)})
>>>>>>> 1286bd96
<|MERGE_RESOLUTION|>--- conflicted
+++ resolved
@@ -72,7 +72,12 @@
         return JsonResponse(clusters)
 
 
-<<<<<<< HEAD
+def get_districts(request):
+    states = request.GET.getlist("states[]")
+    districts = models.District.objects.filter(state__name__in=states).order_by("name").values_list("name", flat=True)
+    return JsonResponse({"districts": list(districts)})
+
+
 def search(request):
     if "query" not in request.GET:
         return JsonResponse({"error": "query not in correct form, example: ?query=Berlin (GET)"}, status=400,)
@@ -111,10 +116,4 @@
         "suggestions": suggestions,
     }
 
-    return JsonResponse(result, safe=False)
-=======
-def get_districts(request):
-    states = request.GET.getlist("states[]")
-    districts = models.District.objects.filter(state__name__in=states).order_by("name").values_list("name", flat=True)
-    return JsonResponse({"districts": list(districts)})
->>>>>>> 1286bd96
+    return JsonResponse(result, safe=False)